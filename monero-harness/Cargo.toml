--- conflicted
+++ resolved
@@ -10,12 +10,7 @@
 futures = "0.3"
 monero-rpc = { path = "../monero-rpc" }
 rand = "0.7"
-<<<<<<< HEAD
-spectral = "0.6"
 testcontainers = "0.15"
-=======
-testcontainers = "0.14"
->>>>>>> 2932abc9
 tokio = { version = "1", default-features = false, features = [ "rt-multi-thread", "time", "macros" ] }
 tracing = "0.1"
 tracing-subscriber = { version = "0.2", default-features = false, features = [ "fmt", "ansi", "env-filter", "tracing-log" ] }