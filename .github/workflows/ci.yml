name: CI

on:
  pull_request: # Need to run on pull-requests, otherwise PRs from forks don't run
  push:
    branches:
      - "master" # Always build head of master for the badge in the README

jobs:
  static_analysis:
    runs-on: ubuntu-latest
    steps:
      - name: Checkout sources
        uses: actions/checkout@v4.1.6

      - uses: dtolnay/rust-toolchain@master
        with:
          toolchain: "1.70"
          components: clippy,rustfmt

      - uses: Swatinem/rust-cache@v2.7.3

      - name: Check formatting
        uses: dprint/check@v2.2
        with:
          dprint-version: 0.39.1

      - name: Run clippy with default features
        run: cargo clippy --workspace --all-targets -- -D warnings

      - name: Run clippy with all features enabled
        run: cargo clippy --workspace --all-targets --all-features -- -D warnings

  bdk_test:
    runs-on: ubuntu-latest
    steps:
      - name: Checkout sources
        uses: actions/checkout@v4.1.6

      - uses: Swatinem/rust-cache@v2.7.3

      - name: Build swap
        run: cargo build --bin swap

      - name: Run BDK regression script
        run: ./swap/tests/bdk.sh

  sqlx_test:
    runs-on: ubuntu-latest
    steps:
      - name: Checkout sources
        uses: actions/checkout@v4.1.6

      - uses: Swatinem/rust-cache@v2.7.3

      - name: Install sqlx-cli
        run: cargo install --locked --version 0.6.3 sqlx-cli

      - name: Run sqlite_dev_setup.sh script
        run: |
          cd swap
          ./sqlite_dev_setup.sh

  build:
    strategy:
      matrix:
        include:
          - target: x86_64-unknown-linux-gnu
            os: ubuntu-latest
          - target: armv7-unknown-linux-gnueabihf
            os: ubuntu-latest
          - target: x86_64-apple-darwin
            os: macos-12
          - target: aarch64-apple-darwin
            os: macos-latest
          - target: x86_64-pc-windows-msvc
            os: windows-latest
    runs-on: ${{ matrix.os }}
    steps:
      - name: Checkout sources
        uses: actions/checkout@v4.1.6

      - uses: Swatinem/rust-cache@v2.7.3

      - uses: dtolnay/rust-toolchain@master
        with:
          toolchain: "1.70"
          targets: armv7-unknown-linux-gnueabihf

      - name: Build binary
        if: matrix.target != 'armv7-unknown-linux-gnueabihf'
        run: cargo build -p swap --target ${{ matrix.target }}

      - name: Install cross (armv7)
        if: matrix.target == 'armv7-unknown-linux-gnueabihf'
        run: cargo install cross --locked

      - name: Build binary (armv7)
        if: matrix.target == 'armv7-unknown-linux-gnueabihf'
        run: cross build -p swap --target ${{ matrix.target }}

      - name: Upload swap binary
        uses: actions/upload-artifact@v4
        with:
          name: swap-${{ matrix.target }}
          path: target/${{ matrix.target }}/debug/swap

      - name: Upload asb binary
        uses: actions/upload-artifact@v4
        with:
          name: asb-${{ matrix.target }}
          path: target/${{ matrix.target }}/debug/asb

  test:
    strategy:
      matrix:
        os: [ubuntu-latest, macos-latest]
    runs-on: ${{ matrix.os }}
    steps:
      - name: (Free disk space on Ubuntu)
        if: matrix.os == 'ubuntu-latest'
        uses: jlumbroso/free-disk-space@54081f138730dfa15788a46383842cd2f914a1be
        with:
          # removing all of these takes ~10 mins, so just do as needed
          android: true
          dotnet: true
          haskell: true
          docker-images: false
          large-packages: false
          swap-storage: false
          tool-cache: false

      - name: Checkout sources
        uses: actions/checkout@v4.1.6

      - uses: Swatinem/rust-cache@v2.7.3

      - name: Build tests
        run: cargo build --tests --workspace --all-features

      - name: Run monero-harness tests
        if: matrix.os == 'ubuntu-latest'
        run: cargo test --package monero-harness --all-features

      - name: Run library tests for swap
        run: cargo test --package swap --lib --all-features

  docker_tests:
    strategy:
      matrix:
        test_name:
          [
            happy_path,
            happy_path_restart_bob_after_xmr_locked,
            happy_path_restart_bob_before_xmr_locked,
            happy_path_restart_alice_after_xmr_locked,
            alice_and_bob_refund_using_cancel_and_refund_command,
            alice_and_bob_refund_using_cancel_then_refund_command,
            alice_and_bob_refund_using_cancel_and_refund_command_timelock_not_expired,
            punish,
            alice_punishes_after_restart_bob_dead,
            alice_manually_punishes_after_bob_dead,
            alice_refunds_after_restart_bob_refunded,
            ensure_same_swap_id,
            concurrent_bobs_before_xmr_lock_proof_sent,
            alice_manually_redeems_after_enc_sig_learned,
          ]
    runs-on: ubuntu-latest
    steps:
      - name: Checkout sources
        uses: actions/checkout@v4.1.6

      - uses: Swatinem/rust-cache@v2.7.3

      - name: Run test ${{ matrix.test_name }}
        run: cargo test --package swap --all-features --test ${{ matrix.test_name }} -- --nocapture

<<<<<<< HEAD
  rpc_tests:
    runs-on: ubuntu-latest
    steps:
      - name: Checkout sources
        uses: actions/checkout@v4.1.1

      - uses: Swatinem/rust-cache@v2.7.1

      - name: Run RPC server tests
        run: cargo test --package swap --all-features --test rpc -- --nocapture
=======
  check_stable:
    runs-on: ubuntu-latest
    steps:
      - name: Checkout sources
        uses: actions/checkout@v4.1.6

      - uses: dtolnay/rust-toolchain@stable

      - uses: Swatinem/rust-cache@v2.7.3

      - name: Run cargo check on stable rust
        run: cargo check --all-targets
>>>>>>> 7d4a6c90
<|MERGE_RESOLUTION|>--- conflicted
+++ resolved
@@ -175,7 +175,6 @@
       - name: Run test ${{ matrix.test_name }}
         run: cargo test --package swap --all-features --test ${{ matrix.test_name }} -- --nocapture
 
-<<<<<<< HEAD
   rpc_tests:
     runs-on: ubuntu-latest
     steps:
@@ -186,7 +185,7 @@
 
       - name: Run RPC server tests
         run: cargo test --package swap --all-features --test rpc -- --nocapture
-=======
+
   check_stable:
     runs-on: ubuntu-latest
     steps:
@@ -198,5 +197,4 @@
       - uses: Swatinem/rust-cache@v2.7.3
 
       - name: Run cargo check on stable rust
-        run: cargo check --all-targets
->>>>>>> 7d4a6c90
+        run: cargo check --all-targets