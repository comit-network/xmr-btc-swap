name: "Create 'preview' release"

on:
  push:
    branches:
      - master

jobs:
  create_release:
    name: Create preview release
    runs-on: ubuntu-latest
    steps:
<<<<<<< HEAD
      - uses: actions/checkout@v3.0.1
=======
      - uses: actions/checkout@v3.0.2
>>>>>>> c188405b

      - name: Delete 'preview' release
        uses: larryjoelane/delete-release-action@v1.0.24
        with:
          release-name: preview
          token: ${{ secrets.BOTTY_GITHUB_TOKEN }}

      - name: Give GitHub some time to process the deletion, otherwise our release shows up as draft. Sigh.
        run: sleep 10

      - name: Extract changelog section for release
        id: changelog
        uses: coditory/changelog-parser@v1
        with:
          version: unreleased

      - name: Create 'preview' release
        uses: actions/create-release@v1
        env:
          GITHUB_TOKEN: ${{ secrets.BOTTY_GITHUB_TOKEN }}
        with:
          tag_name: preview
          release_name: preview
          draft: false
          prerelease: true
          body: ${{ steps.changelog.outputs.description }}<|MERGE_RESOLUTION|>--- conflicted
+++ resolved
@@ -10,11 +10,7 @@
     name: Create preview release
     runs-on: ubuntu-latest
     steps:
-<<<<<<< HEAD
-      - uses: actions/checkout@v3.0.1
-=======
       - uses: actions/checkout@v3.0.2
->>>>>>> c188405b
 
       - name: Delete 'preview' release
         uses: larryjoelane/delete-release-action@v1.0.24
