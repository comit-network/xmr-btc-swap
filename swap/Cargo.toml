[package]
name = "swap"
version = "0.12.3"
authors = [ "The COMIT guys <hello@comit.network>" ]
edition = "2021"
description = "XMR/BTC trustless atomic swaps."

[lib]
name = "swap"

[dependencies]
anyhow = "1"
async-compression = { version = "0.3", features = [ "bzip2", "tokio" ] }
async-trait = "0.1"
atty = "0.2"
backoff = { version = "0.4", features = [ "tokio" ] }
base64 = "0.21"
bdk = "0.28"
big-bytes = "1"
bitcoin = { version = "0.29", features = [ "rand", "serde" ] }
bmrng = "0.5"
comfy-table = "7.1"
config = { version = "0.13", default-features = false, features = [ "toml" ] }
conquer-once = "0.4"
curve25519-dalek = { package = "curve25519-dalek-ng", version = "4" }
data-encoding = "2.5"
dialoguer = "0.10"
directories-next = "2"
ecdsa_fun = { git = "https://github.com/LLFourn/secp256kfun", default-features = false, features = [ "libsecp_compat", "serde", "adaptor" ] }
ed25519-dalek = "1"
futures = { version = "0.3", default-features = false }
hex = "0.4"
itertools = "0.10"
jsonrpsee = { version = "0.16.2", features = [ "server" ] }
jsonrpsee-core = "0.16.2"
libp2p = { version = "0.42.2", default-features = false, features = [ "tcp-tokio", "yamux", "mplex", "dns-tokio", "noise", "request-response", "websocket", "ping", "rendezvous", "identify" ] }
monero = { version = "0.12", features = [ "serde_support" ] }
monero-rpc = { path = "../monero-rpc" }
pem = "3.0"
proptest = "1"
qrcode = "0.13"
rand = "0.8"
rand_chacha = "0.3"
reqwest = { version = "0.11", features = [ "rustls-tls", "stream", "socks" ], default-features = false }
rust_decimal = { version = "1", features = [ "serde-float" ] }
rust_decimal_macros = "1"
serde = { version = "1", features = [ "derive" ] }
serde_cbor = "0.11"
serde_json = "1"
serde_with = { version = "1", features = [ "macros" ] }
sha2 = "0.10"
sigma_fun = { git = "https://github.com/LLFourn/secp256kfun", default-features = false, features = [ "ed25519", "serde", "secp256k1", "alloc" ] }
sqlx = { version = "0.6.3", features = [ "sqlite", "runtime-tokio-rustls", "offline" ] }
structopt = "0.3"
strum = { version = "0.25", features = [ "derive" ] }
thiserror = "1"
time = "0.3"
tokio = { version = "1", features = [ "rt-multi-thread", "time", "macros", "sync", "process", "fs", "net", "parking_lot" ] }
tokio-socks = "0.5"
tokio-tungstenite = { version = "0.15", features = [ "rustls-tls" ] }
tokio-util = { version = "0.7", features = [ "io", "codec" ] }
toml = "0.7"
torut = { version = "0.2", default-features = false, features = [ "v3", "control" ] }
tracing = { version = "0.1", features = [ "attributes" ] }
tracing-appender = "0.2"
tracing-futures = { version = "0.2", features = [ "std-future", "futures-03" ] }
tracing-subscriber = { version = "0.3", default-features = false, features = [ "fmt", "ansi", "env-filter", "time", "tracing-log", "json" ] }
url = { version = "2", features = [ "serde" ] }
uuid = { version = "1.6", features = [ "serde", "v4" ] }
void = "1"

[target.'cfg(not(windows))'.dependencies]
tokio-tar = "0.3"

[target.'cfg(windows)'.dependencies]
zip = "0.5"

[dev-dependencies]
bitcoin-harness = "0.2.2"
get-port = "3"
hyper = "1.0"
<<<<<<< HEAD
jsonrpsee = { version = "0.16.2", features = [ "ws-client" ] }
=======
>>>>>>> f5c2d635
mockito = "1.2.0"
monero-harness = { path = "../monero-harness" }
port_check = "0.1"
proptest = "1"
sequential-test = "0.2.4"
serde_cbor = "0.11"
serial_test = "2.0"
spectral = "0.6"
tempfile = "3"
testcontainers = "0.12"

[build-dependencies]
anyhow = "1"
vergen = { version = "7.5", default-features = false, features = [ "git", "build" ] }<|MERGE_RESOLUTION|>--- conflicted
+++ resolved
@@ -79,10 +79,7 @@
 bitcoin-harness = "0.2.2"
 get-port = "3"
 hyper = "1.0"
-<<<<<<< HEAD
 jsonrpsee = { version = "0.16.2", features = [ "ws-client" ] }
-=======
->>>>>>> f5c2d635
 mockito = "1.2.0"
 monero-harness = { path = "../monero-harness" }
 port_check = "0.1"
