--- conflicted
+++ resolved
@@ -79,12 +79,8 @@
 bitcoin-harness = "0.2.2"
 get-port = "3"
 hyper = "0.14"
-<<<<<<< HEAD
 jsonrpsee = { version = "0.16.2", features = [ "ws-client" ] }
-jsonrpsee-types = { version = "0.16.2" }
-=======
 mockito = "1.1.0"
->>>>>>> 2de492f2
 monero-harness = { path = "../monero-harness" }
 port_check = "0.1"
 proptest = "1"
