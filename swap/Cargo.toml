[package]
name = "swap"
version = "0.12.3"
authors = [ "The COMIT guys <hello@comit.network>" ]
edition = "2021"
description = "XMR/BTC trustless atomic swaps."

[lib]
name = "swap"

[dependencies]
anyhow = "1"
async-compression = { version = "0.3", features = [ "bzip2", "tokio" ] }
async-trait = "0.1"
atty = "0.2"
backoff = { version = "0.4", features = [ "tokio" ] }
base64 = "0.21"
bdk = "0.28"
big-bytes = "1"
bitcoin = { version = "0.29", features = [ "rand", "serde" ] }
bmrng = "0.5"
comfy-table = "7.1"
config = { version = "0.14", default-features = false, features = [ "toml" ] }
conquer-once = "0.4"
curve25519-dalek = { package = "curve25519-dalek-ng", version = "4" }
data-encoding = "2.5"
dialoguer = "0.11"
directories-next = "2"
ecdsa_fun = { git = "https://github.com/LLFourn/secp256kfun", default-features = false, features = [ "libsecp_compat", "serde", "adaptor" ] }
ed25519-dalek = "1"
futures = { version = "0.3", default-features = false }
hex = "0.4"
itertools = "0.12"
jsonrpsee = { version = "0.16.2", features = [ "server" ] }
jsonrpsee-core = "0.16.2"
libp2p = { version = "0.42.2", default-features = false, features = [ "tcp-tokio", "yamux", "mplex", "dns-tokio", "noise", "request-response", "websocket", "ping", "rendezvous", "identify" ] }
monero = { version = "0.12", features = [ "serde_support" ] }
monero-rpc = { path = "../monero-rpc" }
pem = "3.0"
proptest = "1"
qrcode = "0.13"
rand = "0.8"
rand_chacha = "0.3"
reqwest = { version = "0.11", features = [ "rustls-tls", "stream", "socks" ], default-features = false }
rust_decimal = { version = "1", features = [ "serde-float" ] }
rust_decimal_macros = "1"
serde = { version = "1", features = [ "derive" ] }
serde_cbor = "0.11"
serde_json = "1"
serde_with = { version = "1", features = [ "macros" ] }
sha2 = "0.10"
sigma_fun = { git = "https://github.com/LLFourn/secp256kfun", default-features = false, features = [ "ed25519", "serde", "secp256k1", "alloc" ] }
sqlx = { version = "0.6.3", features = [ "sqlite", "runtime-tokio-rustls", "offline" ] }
structopt = "0.3"
strum = { version = "0.26", features = [ "derive" ] }
thiserror = "1"
time = "0.3"
tokio = { version = "1", features = [ "rt-multi-thread", "time", "macros", "sync", "process", "fs", "net", "parking_lot" ] }
tokio-socks = "0.5"
tokio-tungstenite = { version = "0.15", features = [ "rustls-tls" ] }
tokio-util = { version = "0.7", features = [ "io", "codec" ] }
toml = "0.8"
torut = { version = "0.2", default-features = false, features = [ "v3", "control" ] }
tracing = { version = "0.1", features = [ "attributes" ] }
tracing-appender = "0.2"
tracing-futures = { version = "0.2", features = [ "std-future", "futures-03" ] }
tracing-subscriber = { version = "0.3", default-features = false, features = [ "fmt", "ansi", "env-filter", "time", "tracing-log", "json" ] }
url = { version = "2", features = [ "serde" ] }
uuid = { version = "1.7", features = [ "serde", "v4" ] }
void = "1"

[target.'cfg(not(windows))'.dependencies]
tokio-tar = "0.3"

[target.'cfg(windows)'.dependencies]
zip = "0.5"

[dev-dependencies]
bitcoin-harness = "0.2.2"
get-port = "3"
<<<<<<< HEAD
hyper = "1.1"
jsonrpsee = { version = "0.16.2", features = [ "ws-client" ] }
mockito = "1.2.0"
=======
hyper = "1.2"
mockito = "1.3.0"
>>>>>>> 76a59e8d
monero-harness = { path = "../monero-harness" }
port_check = "0.1"
proptest = "1"
sequential-test = "0.2.4"
serde_cbor = "0.11"
serial_test = "3.0"
spectral = "0.6"
tempfile = "3"
testcontainers = "0.14"

[build-dependencies]
anyhow = "1"
vergen = { version = "8.3", default-features = false, features = [ "build", "git", "git2" ] }<|MERGE_RESOLUTION|>--- conflicted
+++ resolved
@@ -78,14 +78,9 @@
 [dev-dependencies]
 bitcoin-harness = "0.2.2"
 get-port = "3"
-<<<<<<< HEAD
-hyper = "1.1"
+hyper = "1.2"
 jsonrpsee = { version = "0.16.2", features = [ "ws-client" ] }
-mockito = "1.2.0"
-=======
-hyper = "1.2"
 mockito = "1.3.0"
->>>>>>> 76a59e8d
 monero-harness = { path = "../monero-harness" }
 port_check = "0.1"
 proptest = "1"
