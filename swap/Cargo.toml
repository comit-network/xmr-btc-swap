[package]
name = "swap"
version = "0.12.3"
authors = [ "The COMIT guys <hello@comit.network>" ]
edition = "2021"
description = "XMR/BTC trustless atomic swaps."

[lib]
name = "swap"

[dependencies]
anyhow = "1"
async-compression = { version = "0.3", features = [ "bzip2", "tokio" ] }
async-trait = "0.1"
atty = "0.2"
backoff = { version = "0.4", features = [ "tokio" ] }
base64 = "0.21"
bdk = "0.28"
big-bytes = "1"
bitcoin = { version = "0.29", features = [ "rand", "serde" ] }
bmrng = "0.5"
comfy-table = "7.1"
config = { version = "0.14", default-features = false, features = [ "toml" ] }
conquer-once = "0.4"
curve25519-dalek = { package = "curve25519-dalek-ng", version = "4" }
data-encoding = "2.5"
dialoguer = "0.11"
directories-next = "2"
ecdsa_fun = { git = "https://github.com/LLFourn/secp256kfun", default-features = false, features = [ "libsecp_compat", "serde", "adaptor" ] }
ed25519-dalek = "1"
futures = { version = "0.3", default-features = false }
hex = "0.4"
itertools = "0.12"
libp2p = { version = "0.42.2", default-features = false, features = [ "tcp-tokio", "yamux", "mplex", "dns-tokio", "noise", "request-response", "websocket", "ping", "rendezvous", "identify" ] }
monero = { version = "0.12", features = [ "serde_support" ] }
monero-rpc = { path = "../monero-rpc" }
pem = "3.0"
proptest = "1"
qrcode = "0.13"
rand = "0.8"
rand_chacha = "0.3"
reqwest = { version = "0.11", features = [ "rustls-tls", "stream", "socks" ], default-features = false }
rust_decimal = { version = "1", features = [ "serde-float" ] }
rust_decimal_macros = "1"
serde = { version = "1", features = [ "derive" ] }
serde_cbor = "0.11"
serde_json = "1"
serde_with = { version = "1", features = [ "macros" ] }
sha2 = "0.10"
sigma_fun = { git = "https://github.com/LLFourn/secp256kfun", default-features = false, features = [ "ed25519", "serde", "secp256k1", "alloc" ] }
sqlx = { version = "0.6", features = [ "sqlite", "runtime-tokio-rustls", "offline" ] }
structopt = "0.3"
strum = { version = "0.26", features = [ "derive" ] }
thiserror = "1"
time = "0.3"
tokio = { version = "1", features = [ "rt-multi-thread", "time", "macros", "sync", "process", "fs", "net" ] }
tokio-socks = "0.5"
tokio-tungstenite = { version = "0.15", features = [ "rustls-tls" ] }
tokio-util = { version = "0.7", features = [ "io", "codec" ] }
toml = "0.8"
torut = { version = "0.2", default-features = false, features = [ "v3", "control" ] }
tracing = { version = "0.1", features = [ "attributes" ] }
tracing-appender = "0.2"
tracing-futures = { version = "0.2", features = [ "std-future", "futures-03" ] }
tracing-subscriber = { version = "0.3", default-features = false, features = [ "fmt", "ansi", "env-filter", "time", "tracing-log", "json" ] }
url = { version = "2", features = [ "serde" ] }
uuid = { version = "1.7", features = [ "serde", "v4" ] }
void = "1"

[target.'cfg(not(windows))'.dependencies]
tokio-tar = "0.3"

[target.'cfg(windows)'.dependencies]
zip = "0.5"

[dev-dependencies]
bitcoin-harness = "0.2.2"
get-port = "3"
hyper = "1.1"
mockito = "1.2.0"
monero-harness = { path = "../monero-harness" }
port_check = "0.1"
proptest = "1"
serde_cbor = "0.11"
<<<<<<< HEAD
serial_test = "2.0"
=======
serial_test = "3.0"
spectral = "0.6"
>>>>>>> 82e22f0e
tempfile = "3"
testcontainers = "0.12"

[build-dependencies]
anyhow = "1"
vergen = { version = "8.3", default-features = false, features = [ "build", "git", "git2" ] }<|MERGE_RESOLUTION|>--- conflicted
+++ resolved
@@ -82,12 +82,7 @@
 port_check = "0.1"
 proptest = "1"
 serde_cbor = "0.11"
-<<<<<<< HEAD
-serial_test = "2.0"
-=======
 serial_test = "3.0"
-spectral = "0.6"
->>>>>>> 82e22f0e
 tempfile = "3"
 testcontainers = "0.12"
 
