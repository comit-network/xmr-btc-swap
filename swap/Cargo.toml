--- conflicted
+++ resolved
@@ -50,13 +50,8 @@
 serde_json = "1"
 serde_with = { version = "1", features = [ "macros" ] }
 sha2 = "0.10"
-<<<<<<< HEAD
 sigma_fun = { version = "0.7", default-features = false, features = [ "ed25519", "serde", "secp256k1", "alloc" ] }
-sqlx = { version = "0.6", features = [ "sqlite", "runtime-tokio-rustls", "offline" ] }
-=======
-sigma_fun = { git = "https://github.com/LLFourn/secp256kfun", default-features = false, features = [ "ed25519", "serde", "secp256k1", "alloc" ] }
 sqlx = { version = "0.6.3", features = [ "sqlite", "runtime-tokio-rustls", "offline" ] }
->>>>>>> 1e2dddb6
 structopt = "0.3"
 strum = { version = "0.26", features = [ "derive" ] }
 thiserror = "1"
