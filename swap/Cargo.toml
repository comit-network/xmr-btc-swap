[package]
name = "swap"
version = "0.12.3"
authors = [ "The COMIT guys <hello@comit.network>" ]
edition = "2021"
description = "XMR/BTC trustless atomic swaps."

[lib]
name = "swap"

[dependencies]
anyhow = "1"
async-compression = { version = "0.3", features = [ "bzip2", "tokio" ] }
async-trait = "0.1"
atty = "0.2"
backoff = { version = "0.4", features = [ "tokio" ] }
base64 = "0.21"
bdk = "0.28"
big-bytes = "1"
bitcoin = { version = "0.29", features = [ "rand", "serde" ] }
bmrng = "0.5"
comfy-table = "7.1"
config = { version = "0.13", default-features = false, features = [ "toml" ] }
conquer-once = "0.4"
curve25519-dalek = { package = "curve25519-dalek-ng", version = "4" }
data-encoding = "2.5"
dialoguer = "0.10"
directories-next = "2"
ecdsa_fun = { git = "https://github.com/LLFourn/secp256kfun", default-features = false, features = [ "libsecp_compat", "serde", "adaptor" ] }
ed25519-dalek = "1"
futures = { version = "0.3", default-features = false }
hex = "0.4"
itertools = "0.10"
jsonrpsee = { version = "0.16.2", features = [ "server" ] }
jsonrpsee-core = "0.16.2"
libp2p = { version = "0.42.2", default-features = false, features = [ "tcp-tokio", "yamux", "mplex", "dns-tokio", "noise", "request-response", "websocket", "ping", "rendezvous", "identify" ] }
monero = { version = "0.12", features = [ "serde_support" ] }
monero-rpc = { path = "../monero-rpc" }
pem = "3.0"
proptest = "1"
qrcode = "0.12"
rand = "0.8"
rand_chacha = "0.3"
reqwest = { version = "0.11", features = [ "rustls-tls", "stream", "socks" ], default-features = false }
rust_decimal = { version = "1", features = [ "serde-float" ] }
rust_decimal_macros = "1"
serde = { version = "1", features = [ "derive" ] }
serde_cbor = "0.11"
serde_json = "1"
serde_with = { version = "1", features = [ "macros" ] }
sha2 = "0.10"
sigma_fun = { git = "https://github.com/LLFourn/secp256kfun", default-features = false, features = [ "ed25519", "serde", "secp256k1", "alloc" ] }
sqlx = { version = "0.6", features = [ "sqlite", "runtime-tokio-rustls", "offline" ] }
structopt = "0.3"
strum = { version = "0.25", features = [ "derive" ] }
thiserror = "1"
time = "0.3"
tokio = { version = "1", features = [ "rt-multi-thread", "time", "macros", "sync", "process", "fs", "net", "parking_lot" ] }
tokio-socks = "0.5"
tokio-tungstenite = { version = "0.15", features = [ "rustls-tls" ] }
tokio-util = { version = "0.7", features = [ "io", "codec" ] }
toml = "0.7"
torut = { version = "0.2", default-features = false, features = [ "v3", "control" ] }
tracing = { version = "0.1", features = [ "attributes" ] }
tracing-appender = "0.2"
tracing-futures = { version = "0.2", features = [ "std-future", "futures-03" ] }
tracing-subscriber = { version = "0.3", default-features = false, features = [ "fmt", "ansi", "env-filter", "time", "tracing-log", "json" ] }
url = { version = "2", features = [ "serde" ] }
uuid = { version = "1.6", features = [ "serde", "v4" ] }
void = "1"

[target.'cfg(not(windows))'.dependencies]
tokio-tar = "0.3"

[target.'cfg(windows)'.dependencies]
zip = "0.5"

[dev-dependencies]
bitcoin-harness = "0.2.2"
get-port = "3"
<<<<<<< HEAD
hyper = "0.14"
jsonrpsee = { version = "0.16.2", features = [ "ws-client" ] }
=======
hyper = "1.0"
>>>>>>> 5408a020
mockito = "1.1.0"
monero-harness = { path = "../monero-harness" }
port_check = "0.1"
proptest = "1"
sequential-test = "0.2.4"
serde_cbor = "0.11"
serial_test = "2.0"
spectral = "0.6"
tempfile = "3"
testcontainers = "0.12"

[build-dependencies]
anyhow = "1"
vergen = { version = "7.5", default-features = false, features = [ "git", "build" ] }<|MERGE_RESOLUTION|>--- conflicted
+++ resolved
@@ -78,13 +78,9 @@
 [dev-dependencies]
 bitcoin-harness = "0.2.2"
 get-port = "3"
-<<<<<<< HEAD
-hyper = "0.14"
+hyper = "1.0"
 jsonrpsee = { version = "0.16.2", features = [ "ws-client" ] }
-=======
-hyper = "1.0"
->>>>>>> 5408a020
-mockito = "1.1.0"
+mockito = "1.2.0"
 monero-harness = { path = "../monero-harness" }
 port_check = "0.1"
 proptest = "1"
