--- conflicted
+++ resolved
@@ -22,7 +22,6 @@
 use std::fmt;
 use uuid::Uuid;
 
-<<<<<<< HEAD
 #[derive(Debug)]
 pub struct BtcPunishedWhileRefundError;
 impl std::fmt::Display for BtcPunishedWhileRefundError {
@@ -31,10 +30,7 @@
     }
 }
 
-#[derive(Debug, Clone, PartialEq)]
-=======
 #[derive(Debug, Clone, PartialEq, Serialize)]
->>>>>>> c433bd23
 pub enum BobState {
     Started {
         #[serde(with = "::bitcoin::util::amount::serde::as_sat")]
