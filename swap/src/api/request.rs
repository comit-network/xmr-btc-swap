use crate::api::Context;
use crate::bitcoin::{Amount, ExpiredTimelocks, TxLock};
use crate::cli::{list_sellers, EventLoop, SellerStatus};
use crate::libp2p_ext::MultiAddrExt;
use crate::network::quote::{BidQuote, ZeroQuoteReceived};
use crate::network::swarm;
use crate::protocol::bob;
use crate::protocol::bob::swap::is_complete;
use crate::protocol::bob::{BobState, Swap};
use crate::{bitcoin, cli, monero, rpc};
use anyhow::{bail, Context as AnyContext, Result};
use libp2p::core::Multiaddr;
use qrcode::render::unicode;
use qrcode::QrCode;
use serde_json::json;
use std::cmp::min;
use std::convert::TryInto;
use std::future::Future;
use std::net::SocketAddr;
use std::sync::Arc;
use std::time::Duration;
use tracing::{debug_span, field, Instrument, Span};
use uuid::Uuid;

//TODO: Request and Method can be combined into a single enum
#[derive(PartialEq, Debug)]
pub struct Request {
    pub cmd: Method,
    pub log_reference: Option<String>,
}

#[derive(Debug, PartialEq)]
pub enum Method {
    BuyXmr {
        seller: Multiaddr,
        bitcoin_change_address: bitcoin::Address,
        monero_receive_address: monero::Address,
        swap_id: Uuid,
    },
    Resume {
        swap_id: Uuid,
    },
    CancelAndRefund {
        swap_id: Uuid,
    },
    MoneroRecovery {
        swap_id: Uuid,
    },
    History,
    Config,
    WithdrawBtc {
        amount: Option<Amount>,
        address: bitcoin::Address,
    },
    Balance,
    ListSellers {
        rendezvous_point: Multiaddr,
    },
    ExportBitcoinWallet,
    SuspendCurrentSwap,
    StartDaemon {
        server_address: Option<SocketAddr>,
    },
    GetCurrentSwap,
    GetSwapInfo {
        swap_id: Uuid,
    },
    GetRawStates,
}

impl Method {
    fn get_tracing_span(&self, log_reference_id: Option<String>) -> Span {
        let span = match self {
            Method::Balance => {
                debug_span!("method", name = "Balance", log_reference_id = field::Empty)
            }
            Method::BuyXmr { swap_id, .. } => {
                debug_span!("method", name="BuyXmr", swap_id=%swap_id, log_reference_id=field::Empty)
            }
            Method::CancelAndRefund { swap_id } => {
                debug_span!("method", name="CancelAndRefund", swap_id=%swap_id, log_reference_id=field::Empty)
            }
            Method::Resume { swap_id } => {
                debug_span!("method", name="Resume", swap_id=%swap_id, log_reference_id=field::Empty)
            }
            Method::Config => {
                debug_span!("method", name = "Config", log_reference_id = field::Empty)
            }
            Method::ExportBitcoinWallet => {
                debug_span!(
                    "method",
                    name = "ExportBitcoinWallet",
                    log_reference_id = field::Empty
                )
            }
            Method::GetCurrentSwap => {
                debug_span!(
                    "method",
                    name = "GetCurrentSwap",
                    log_reference_id = field::Empty
                )
            }
            Method::GetSwapInfo { .. } => {
                debug_span!(
                    "method",
                    name = "GetSwapInfo",
                    log_reference_id = field::Empty
                )
            }
            Method::History => {
                debug_span!("method", name = "History", log_reference_id = field::Empty)
            }
            Method::ListSellers { .. } => {
                debug_span!(
                    "method",
                    name = "ListSellers",
                    log_reference_id = field::Empty
                )
            }
            Method::MoneroRecovery { .. } => {
                debug_span!(
                    "method",
                    name = "MoneroRecovery",
                    log_reference_id = field::Empty
                )
            }
            Method::GetRawStates => debug_span!(
                "method",
                name = "RawHistory",
                log_reference_id = field::Empty
            ),
            Method::StartDaemon { .. } => {
                debug_span!(
                    "method",
                    name = "StartDaemon",
                    log_reference_id = field::Empty
                )
            }
            Method::SuspendCurrentSwap => {
                debug_span!(
                    "method",
                    name = "SuspendCurrentSwap",
                    log_reference_id = field::Empty
                )
            }
            Method::WithdrawBtc { .. } => {
                debug_span!(
                    "method",
                    name = "WithdrawBtc",
                    log_reference_id = field::Empty
                )
            }
        };
        if let Some(log_reference_id) = log_reference_id {
            span.record("log_reference_id", &log_reference_id.as_str());
        }
        span
    }
}

impl Request {
    pub fn new(cmd: Method) -> Request {
        Request {
            cmd,
            log_reference: None,
        }
    }

    pub fn with_id(cmd: Method, id: Option<String>) -> Request {
        Request {
            cmd,
            log_reference: id,
        }
    }

    async fn handle_cmd(self, context: Arc<Context>) -> Result<serde_json::Value> {
        match self.cmd {
            Method::SuspendCurrentSwap => {
                let swap_id = context.swap_lock.get_current_swap_id().await;

                if swap_id.is_some() {
                    context.swap_lock.send_suspend_signal().await?;

                    Ok(json!({
                        "success": true,
                        "swapId": swap_id.unwrap()
                    }))
                } else {
                    bail!("No swap is currently running")
                }
            }
            Method::GetSwapInfo { swap_id } => {
                let bitcoin_wallet = context
                    .bitcoin_wallet
                    .as_ref()
                    .context("Could not get Bitcoin wallet")?;

                let swap_state: BobState = context.db.get_state(swap_id).await?.try_into()?;

                let peerId = context
                    .db
                    .get_peer_id(swap_id)
                    .await
                    .with_context(|| "Could not get PeerID")?;

                let addresses = context
                    .db
                    .get_addresses(peerId)
                    .await
                    .with_context(|| "Could not get addressess")?;

                let is_completed = is_complete(&swap_state);

                let start_date = context.db.get_swap_start_date(swap_id).await?;

                let state_name = format!("{}", swap_state);

                let timelock = match swap_state {
                    BobState::Started { .. }
                    | BobState::SafelyAborted
                    | BobState::SwapSetupCompleted(_) => None,
                    BobState::BtcLocked { state3: state, .. }
                    | BobState::XmrLockProofReceived { state, .. } => {
                        Some(state.expired_timelock(bitcoin_wallet).await)
                    }
                    BobState::XmrLocked(state) | BobState::EncSigSent(state) => {
                        Some(state.expired_timelock(bitcoin_wallet).await)
                    }
                    BobState::CancelTimelockExpired(state) | BobState::BtcCancelled(state) => {
                        Some(state.expired_timelock(bitcoin_wallet).await)
                    }
                    BobState::BtcPunished { .. } => Some(Ok(ExpiredTimelocks::Punish)),
                    // swap is already finished
                    BobState::BtcRefunded(_)
                    | BobState::BtcRedeemed(_)
                    | BobState::XmrRedeemed { .. } => None,
                };

<<<<<<< HEAD
=======
                // TODO: Add relevant txids
>>>>>>> a104c5aa
                Ok(json!({
                    "swapId": swap_id,
                    "seller": {
                        "peerId": peerId.to_string(),
                        "addresses": addresses
                    },
                    "completed": is_completed,
                    "startDate": start_date,
                    // If none return null, if some unwrap and return as json
                    "timelock": timelock.map(|tl| tl.map(|tl| json!(tl)).unwrap_or(json!(null))).unwrap_or(json!(null)),
                    // Use display to get the string representation of the state
                    "stateName": state_name,
                }))
            }
            Method::BuyXmr {
                seller,
                bitcoin_change_address,
                monero_receive_address,
                swap_id,
            } => {
                context.swap_lock.acquire_swap_lock(swap_id).await?;

                tokio::spawn(async move {
                    tokio::select! {
                        biased;
                        _ = context.swap_lock.listen_for_swap_force_suspension() => {
                            tracing::info!("Shutdown signal received, exiting");
                            ()
                        },
                        _ = async {
                            let seed = context.config.seed.as_ref().context("Could not get seed")?;
                            let env_config = context.config.env_config;
                            let bitcoin_wallet = context
                                .bitcoin_wallet
                                .as_ref()
                                .context("Could not get Bitcoin wallet")?;

                            let seller_peer_id = seller
                                .extract_peer_id()
                                .context("Seller address must contain peer ID")?;
                            context
                                .db
                                .insert_address(seller_peer_id, seller.clone())
                                .await?;

                            let behaviour = cli::Behaviour::new(
                                seller_peer_id,
                                env_config,
                                bitcoin_wallet.clone(),
                                (seed.derive_libp2p_identity(), context.config.namespace),
                            );
                            let mut swarm = swarm::cli(
                                seed.derive_libp2p_identity(),
                                context
                                    .config
                                    .tor_socks5_port
                                    .context("Could not get Tor SOCKS5 port")?,
                                behaviour,
                            )
                            .await?;
                            swarm.behaviour_mut().add_address(seller_peer_id, seller);

                            tracing::debug!(peer_id = %swarm.local_peer_id(), "Network layer initialized");

                            let (event_loop, mut event_loop_handle) =
                                EventLoop::new(swap_id, swarm, seller_peer_id)?;
                            let event_loop = tokio::spawn(event_loop.run().instrument(Span::current()));

                            let max_givable = || bitcoin_wallet.max_giveable(TxLock::script_size());
                            let estimate_fee = |amount| bitcoin_wallet.estimate_fee(TxLock::weight(), amount);

                            let (amount, fees) = match determine_btc_to_swap(
                                context.config.json,
                                event_loop_handle.request_quote(),
                                bitcoin_wallet.new_address(),
                                || bitcoin_wallet.balance(),
                                max_givable,
                                || bitcoin_wallet.sync(),
                                estimate_fee,
                            )
                            .await
                            {
                                Ok(val) => val,
                                Err(error) => match error.downcast::<ZeroQuoteReceived>() {
                                    Ok(_) => {
                                        bail!("Seller's XMR balance is currently too low to initiate a swap, please try again later")
                                    }
                                    Err(other) => bail!(other),
                                },
                            };

                            tracing::info!(%amount, %fees,  "Determined swap amount");

                            context.db.insert_peer_id(swap_id, seller_peer_id).await?;

                            context
                                .db
                                .insert_monero_address(swap_id, monero_receive_address)
                                .await?;
                            let monero_wallet = context
                                .monero_wallet
                                .as_ref()
                                .context("Could not get Monero wallet")?;

                            let swap = Swap::new(
                                Arc::clone(&context.db),
                                swap_id,
                                Arc::clone(bitcoin_wallet),
                                Arc::clone(monero_wallet),
                                env_config,
                                event_loop_handle,
                                monero_receive_address,
                                bitcoin_change_address,
                                amount,
                            );

                            tokio::select! {
                                result = event_loop => {
                                    match result {
                                        Ok(_) => {
                                            tracing::debug!(%swap_id, "EventLoop completed")
                                        }
                                        Err(error) => {
                                            tracing::error!(%swap_id, "EventLoop failed: {:#}", error)
                                        }
                                    }
                                },
                                result = bob::run(swap) => {
                                    match result {
                                        Ok(state) => {
                                            tracing::debug!(%swap_id, state=%state, "Swap completed")
                                        }
                                        Err(error) => {
                                            tracing::error!(%swap_id, "Failed to complete swap: {:#}", error)
                                        }
                                    }
                                },
                            }
                            tracing::debug!(%swap_id, "Swap completed");
                            Ok(())
                        } => {
                            ()
                        }
                    };
                    context
                        .swap_lock
                        .release_swap_lock()
                        .await
                        .expect("Could not release swap lock");
                }.instrument(Span::current()));

                Ok(json!({
                    "swapId": swap_id.to_string(),
                }))
            }
            Method::Resume { swap_id } => {
                context.swap_lock.acquire_swap_lock(swap_id).await?;

                tokio::spawn(async move {
                    tokio::select! {
                        _ = async {
                            let seller_peer_id = context.db.get_peer_id(swap_id).await?;
                            let seller_addresses = context.db.get_addresses(seller_peer_id).await?;

                             let seed = context
                                 .config
                                 .seed
                                 .as_ref()
                                 .context("Could not get seed")?
                                 .derive_libp2p_identity();

                             let behaviour = cli::Behaviour::new(
                                 seller_peer_id,
                                 context.config.env_config,
                                 Arc::clone(
                                     context
                                         .bitcoin_wallet
                                         .as_ref()
                                         .context("Could not get Bitcoin wallet")?,
                                 ),
                                 (seed.clone(), context.config.namespace),
                             );
                             let mut swarm = swarm::cli(
                                 seed.clone(),
                                 context
                                     .config
                                     .tor_socks5_port
                                     .context("Could not get Tor SOCKS5 port")?,
                                 behaviour,
                             )
                                 .await?;
                             let our_peer_id = swarm.local_peer_id();

                             tracing::debug!(peer_id = %our_peer_id, "Network layer initialized");

                             for seller_address in seller_addresses {
                                 swarm
                                     .behaviour_mut()
                                     .add_address(seller_peer_id, seller_address);
                             }

                             let (event_loop, event_loop_handle) =
                                 EventLoop::new(swap_id, swarm, seller_peer_id)?;
                             let handle = tokio::spawn(event_loop.run().instrument(Span::current()));

                             let monero_receive_address = context.db.get_monero_address(swap_id).await?;
                             let swap = Swap::from_db(
                                 Arc::clone(&context.db),
                                 swap_id,
                                 Arc::clone(
                                     context
                                         .bitcoin_wallet
                                         .as_ref()
                                         .context("Could not get Bitcoin wallet")?,
                                 ),
                                 Arc::clone(
                                     context
                                         .monero_wallet
                                         .as_ref()
                                         .context("Could not get Monero wallet")?,
                                 ),
                                 context.config.env_config,
                                 event_loop_handle,
                                 monero_receive_address,
                             )
                                 .await?;

                             tokio::select! {
                                 event_loop_result = handle => {
                                     event_loop_result?;
                                 },
                                 swap_result = bob::run(swap) => {
                                     swap_result?;
                                 }
                             };
                             Ok::<(), anyhow::Error>(())
                        } => {
                            ()
                        },
                        _ = context.swap_lock.listen_for_swap_force_suspension() => {
                             tracing::info!("Shutdown signal received, exiting");
                             ()
                         }
                    }
                    context
                        .swap_lock
                        .release_swap_lock()
                        .await
                        .expect("Could not release swap lock");
                }.instrument(Span::current()));
                Ok(json!({
                    "result": "ok",
                }))
            }
            Method::CancelAndRefund { swap_id } => {
                let bitcoin_wallet = context
                    .bitcoin_wallet
                    .as_ref()
                    .context("Could not get Bitcoin wallet")?;

                context.swap_lock.acquire_swap_lock(swap_id).await?;

                let state = cli::cancel_and_refund(
                    swap_id,
                    Arc::clone(bitcoin_wallet),
                    Arc::clone(&context.db),
                )
                .await;

                context
                    .swap_lock
                    .release_swap_lock()
                    .await
                    .expect("Could not release swap lock");

                state.map(|state| {
                    json!({
                        "result": state,
                    })
                })
            }
            Method::History => {
                let swaps = context.db.all().await?;
                let mut vec: Vec<(Uuid, String)> = Vec::new();
                for (swap_id, state) in swaps {
                    let state: BobState = state.try_into()?;
                    vec.push((swap_id, state.to_string()));
                }

                Ok(json!({ "swaps": vec }))
            }
            Method::GetRawStates => {
                let raw_history = context.db.raw_all().await?;

                Ok(json!({ "raw_history": raw_history }))
            }
            Method::Config => {
                let data_dir_display = context.config.data_dir.display();
                tracing::info!(path=%data_dir_display, "Data directory");
                tracing::info!(path=%format!("{}/logs", data_dir_display), "Log files directory");
                tracing::info!(path=%format!("{}/sqlite", data_dir_display), "Sqlite file location");
                tracing::info!(path=%format!("{}/seed.pem", data_dir_display), "Seed file location");
                tracing::info!(path=%format!("{}/monero", data_dir_display), "Monero-wallet-rpc directory");
                tracing::info!(path=%format!("{}/wallet", data_dir_display), "Internal bitcoin wallet directory");

                Ok(json!({
                    "log_files": format!("{}/logs", data_dir_display),
                    "sqlite": format!("{}/sqlite", data_dir_display),
                    "seed": format!("{}/seed.pem", data_dir_display),
                    "monero-wallet-rpc": format!("{}/monero", data_dir_display),
                    "bitcoin_wallet": format!("{}/wallet", data_dir_display),
                }))
            }
            Method::WithdrawBtc { address, amount } => {
                let bitcoin_wallet = context
                    .bitcoin_wallet
                    .as_ref()
                    .context("Could not get Bitcoin wallet")?;

                let amount = match amount {
                    Some(amount) => amount,
                    None => {
                        bitcoin_wallet
                            .max_giveable(address.script_pubkey().len())
                            .await?
                    }
                };
                let psbt = bitcoin_wallet
                    .send_to_address(address, amount, None)
                    .await?;
                let signed_tx = bitcoin_wallet.sign_and_finalize(psbt).await?;

                bitcoin_wallet
                    .broadcast(signed_tx.clone(), "withdraw")
                    .await?;

                Ok(json!({
                    "signed_tx": signed_tx,
                    "amount": amount.to_sat(),
                    "txid": signed_tx.txid(),
                }))
            }
            Method::StartDaemon { server_address } => {
                // Default to 127.0.0.1:1234
                let server_address = server_address.unwrap_or("127.0.0.1:1234".parse().unwrap());

                let (addr, server_handle) =
                    rpc::run_server(server_address, Arc::clone(&context)).await?;

                tracing::info!(%addr, "Started RPC server");

                server_handle.stopped().await;

                tracing::info!("Server RPC server");

                Ok(json!({}))
            }
            Method::Balance => {
                let bitcoin_wallet = context
                    .bitcoin_wallet
                    .as_ref()
                    .context("Could not get Bitcoin wallet")?;

                bitcoin_wallet.sync().await?;
                let bitcoin_balance = bitcoin_wallet.balance().await?;
                tracing::info!(
                    balance = %bitcoin_balance,
                    "Checked Bitcoin balance",
                );

                Ok(json!({
                    "balance": bitcoin_balance.to_sat()
                }))
            }
            Method::ListSellers { rendezvous_point } => {
                let rendezvous_node_peer_id = rendezvous_point
                    .extract_peer_id()
                    .context("Rendezvous node address must contain peer ID")?;

                let identity = context
                    .config
                    .seed
                    .as_ref()
                    .context("Cannot extract seed")?
                    .derive_libp2p_identity();

                let sellers = list_sellers(
                    rendezvous_node_peer_id,
                    rendezvous_point,
                    context.config.namespace,
                    context
                        .config
                        .tor_socks5_port
                        .context("Could not get Tor SOCKS5 port")?,
                    identity,
                )
                .await?;

                for seller in &sellers {
                    match seller.status {
                        SellerStatus::Online(quote) => {
                            tracing::info!(
                                price = %quote.price.to_string(),
                                min_quantity = %quote.min_quantity.to_string(),
                                max_quantity = %quote.max_quantity.to_string(),
                                status = "Online",
                                address = %seller.multiaddr.to_string(),
                                "Fetched peer status"
                            );
                        }
                        SellerStatus::Unreachable => {
                            tracing::info!(
                                status = "Unreachable",
                                address = %seller.multiaddr.to_string(),
                                "Fetched peer status"
                            );
                        }
                    }
                }

                Ok(json!({ "sellers": sellers }))
            }
            Method::ExportBitcoinWallet => {
                let bitcoin_wallet = context
                    .bitcoin_wallet
                    .as_ref()
                    .context("Could not get Bitcoin wallet")?;

                let wallet_export = bitcoin_wallet.wallet_export("cli").await?;
                tracing::info!(descriptor=%wallet_export.to_string(), "Exported bitcoin wallet");
                Ok(json!({
                    "descriptor": wallet_export.to_string(),
                }))
            }
            Method::MoneroRecovery { swap_id } => {
                let swap_state: BobState = context.db.get_state(swap_id).await?.try_into()?;

                if let BobState::BtcRedeemed(state5) = swap_state {
                    let (spend_key, view_key) = state5.xmr_keys();

                    let address = monero::Address::standard(
                        context.config.env_config.monero_network,
                        monero::PublicKey::from_private_key(&spend_key),
                        monero::PublicKey::from(view_key.public()),
                    );

                    tracing::info!(address=%address, spend_key=%spend_key, view_key=%view_key, "Monero recovery information");

                    return Ok(json!({
                        "address": address,
                        "spend_key": spend_key.to_string(),
                        "view_key": view_key.to_string(),
                    }));
                } else {
                    bail!(
                        "Cannot print monero recovery information in state {}, only possible for BtcRedeemed",
                        swap_state
                    )
                }
            }
            Method::GetCurrentSwap => Ok(json!({
                "swap_id": context.swap_lock.get_current_swap_id().await
            })),
        }
    }

    pub async fn call(self, context: Arc<Context>) -> Result<serde_json::Value> {
        let method_span = self
            .cmd
            .get_tracing_span(self.log_reference.clone())
            .clone();

        self.handle_cmd(context).instrument(method_span).await
    }
}

fn qr_code(value: &impl ToString) -> Result<String> {
    let code = QrCode::new(value.to_string())?;
    let qr_code = code
        .render::<unicode::Dense1x2>()
        .dark_color(unicode::Dense1x2::Light)
        .light_color(unicode::Dense1x2::Dark)
        .build();
    Ok(qr_code)
}

pub async fn determine_btc_to_swap<FB, TB, FMG, TMG, FS, TS, FFE, TFE>(
    json: bool,
    bid_quote: impl Future<Output = Result<BidQuote>>,
    get_new_address: impl Future<Output = Result<bitcoin::Address>>,
    balance: FB,
    max_giveable_fn: FMG,
    sync: FS,
    estimate_fee: FFE,
) -> Result<(Amount, Amount)>
where
    TB: Future<Output = Result<Amount>>,
    FB: Fn() -> TB,
    TMG: Future<Output = Result<Amount>>,
    FMG: Fn() -> TMG,
    TS: Future<Output = Result<()>>,
    FS: Fn() -> TS,
    FFE: Fn(Amount) -> TFE,
    TFE: Future<Output = Result<Amount>>,
{
    tracing::debug!("Requesting quote");
    let bid_quote = bid_quote.await?;

    if bid_quote.max_quantity == Amount::ZERO {
        bail!(ZeroQuoteReceived)
    }

    tracing::info!(
        price = %bid_quote.price,
        minimum_amount = %bid_quote.min_quantity,
        maximum_amount = %bid_quote.max_quantity,
        "Received quote",
    );

    sync().await?;
    let mut max_giveable = max_giveable_fn().await?;

    if max_giveable == Amount::ZERO || max_giveable < bid_quote.min_quantity {
        let deposit_address = get_new_address.await?;
        let minimum_amount = bid_quote.min_quantity;
        let maximum_amount = bid_quote.max_quantity;

        if !json {
            eprintln!("{}", qr_code(&deposit_address)?);
        }

        loop {
            let min_outstanding = bid_quote.min_quantity - max_giveable;
            let min_fee = estimate_fee(min_outstanding).await?;
            let min_deposit = min_outstanding + min_fee;

            tracing::info!(
                "Deposit at least {} to cover the min quantity with fee!",
                min_deposit
            );
            tracing::info!(
                %deposit_address,
                %min_deposit,
                %max_giveable,
                %minimum_amount,
                %maximum_amount,
                "Waiting for Bitcoin deposit",
            );

            max_giveable = loop {
                sync().await?;
                let new_max_givable = max_giveable_fn().await?;

                if new_max_givable > max_giveable {
                    break new_max_givable;
                }

                tokio::time::sleep(Duration::from_secs(1)).await;
            };

            let new_balance = balance().await?;
            tracing::info!(%new_balance, %max_giveable, "Received Bitcoin");

            if max_giveable < bid_quote.min_quantity {
                tracing::info!("Deposited amount is less than `min_quantity`");
                continue;
            }

            break;
        }
    };

    let balance = balance().await?;
    let fees = balance - max_giveable;
    let max_accepted = bid_quote.max_quantity;
    let btc_swap_amount = min(max_giveable, max_accepted);

    Ok((btc_swap_amount, fees))
}<|MERGE_RESOLUTION|>--- conflicted
+++ resolved
@@ -236,10 +236,7 @@
                     | BobState::XmrRedeemed { .. } => None,
                 };
 
-<<<<<<< HEAD
-=======
                 // TODO: Add relevant txids
->>>>>>> a104c5aa
                 Ok(json!({
                     "swapId": swap_id,
                     "seller": {
