use crate::api::Context;
use crate::bitcoin::{Amount, ExpiredTimelocks, TxLock};
use crate::cli::{list_sellers, EventLoop, SellerStatus};
use crate::libp2p_ext::MultiAddrExt;
use crate::network::quote::{BidQuote, ZeroQuoteReceived};
use crate::network::swarm;
use crate::protocol::bob;
use crate::protocol::bob::{BobState, Swap};
use crate::{bitcoin, cli, monero, rpc};
use anyhow::{bail, Context as AnyContext, Result};
use libp2p::core::Multiaddr;
use qrcode::render::unicode;
use qrcode::QrCode;
use serde_json::json;
use std::cmp::min;
use std::convert::TryInto;
use std::future::Future;
use std::net::SocketAddr;
use std::sync::{Arc};
use std::time::Duration;
<<<<<<< HEAD
=======
use structopt::lazy_static::lazy_static;
use tokio::sync::broadcast::Receiver;
>>>>>>> 1b13608d
use tracing::{debug_span, Instrument};
use uuid::Uuid;
use tokio::sync::RwLock;

lazy_static! {
    static ref SWAP_LOCK: RwLock<Option<Uuid>> = RwLock::new(None);
}

#[derive(PartialEq, Debug)]
pub struct Request {
<<<<<<< HEAD
    pub params: Params,
    pub cmd: Method
=======
    pub cmd: Method,
    pub shutdown: Shutdown,
>>>>>>> 1b13608d
}


#[derive(Debug, PartialEq)]
pub enum Method {
    BuyXmr {
        seller: Multiaddr,
        bitcoin_change_address: bitcoin::Address,
        monero_receive_address: monero::Address,
        swap_id: Uuid,
    },
    History,
    RawHistory,
    Config,
    WithdrawBtc {
        amount: Option<Amount>,
        address: bitcoin::Address,
    },
    Balance,
    GetSeller {
        swap_id: Uuid,
    },
    SwapStartDate {
        swap_id: Uuid,
    },
    Resume {
        swap_id: Uuid,
    },
    CancelAndRefund {
        swap_id: Uuid,
    },
    ListSellers {
        rendezvous_point: Multiaddr,
    },
    ExportBitcoinWallet,
    MoneroRecovery {
        swap_id: Uuid,
    },
    StartDaemon {
        server_address: Option<SocketAddr>,
    },
    GetCurrentSwap,
    GetSwapExpiredTimelock {
        swap_id: Uuid,
    },
}

impl Request {
<<<<<<< HEAD
    pub fn new(cmd: Method, params: Params) -> Request {
        Request {
            params,
            cmd
=======
    pub fn new(shutdownReceiver: Receiver<()>, cmd: Method) -> Request {
        Request {
            cmd,
            shutdown: Shutdown::new(shutdownReceiver),
>>>>>>> 1b13608d
        }
    }

    fn has_lockable_swap_id(&self) -> Option<Uuid> {
        match self.cmd {
            Method::BuyXmr { swap_id, .. }
            | Method::Resume { swap_id }
            | Method::CancelAndRefund { swap_id } => Some(swap_id),
            _ => None,
        }
    }

    async fn handle_cmd(mut self, context: Arc<Context>) -> Result<serde_json::Value> {
        match self.cmd {
            Method::BuyXmr { seller, bitcoin_change_address, monero_receive_address, swap_id } => {
                let seed = context.config.seed.as_ref().context("Could not get seed")?;
                let env_config = context.config.env_config;
                let btc = context
                    .bitcoin_wallet
                    .as_ref()
                    .context("Could not get Bitcoin wallet")?;

                let bitcoin_wallet = btc;
                let seller_peer_id = seller
                    .extract_peer_id()
                    .context("Seller address must contain peer ID")?;
                context
                    .db
                    .insert_address(seller_peer_id, seller.clone())
                    .await?;

                let behaviour = cli::Behaviour::new(
                    seller_peer_id,
                    env_config,
                    bitcoin_wallet.clone(),
                    (seed.derive_libp2p_identity(), context.config.namespace),
                );
                let mut swarm = swarm::cli(
                    seed.derive_libp2p_identity(),
                    context
                        .config
                        .tor_socks5_port
                        .context("Could not get Tor SOCKS5 port")?,
                    behaviour,
                )
                    .await?;
                swarm.behaviour_mut().add_address(seller_peer_id, seller);

                tracing::debug!(peer_id = %swarm.local_peer_id(), "Network layer initialized");

                let (event_loop, mut event_loop_handle) =
                    EventLoop::new(swap_id, swarm, seller_peer_id)?;
                let event_loop = tokio::spawn(event_loop.run());

                let max_givable = || bitcoin_wallet.max_giveable(TxLock::script_size());
                let estimate_fee = |amount| bitcoin_wallet.estimate_fee(TxLock::weight(), amount);

                let (amount, fees) = match determine_btc_to_swap(
                    context.config.json,
                    event_loop_handle.request_quote(),
                    bitcoin_wallet.new_address(),
                    || bitcoin_wallet.balance(),
                    max_givable,
                    || bitcoin_wallet.sync(),
                    estimate_fee,
                )
                    .await
                {
                    Ok(val) => val,
                    Err(error) => match error.downcast::<ZeroQuoteReceived>() {
                        Ok(_) => {
                            bail!("Seller's XMR balance is currently too low to initiate a swap, please try again later")
                        }
                        Err(other) => bail!(other),
                    },
                };

                tracing::info!(%amount, %fees,  "Determined swap amount");

                context.db.insert_peer_id(swap_id, seller_peer_id).await?;

                context
                    .db
                    .insert_monero_address(swap_id, monero_receive_address)
                    .await?;
                let monero_wallet = context
                    .monero_wallet
                    .as_ref()
                    .context("Could not get Monero wallet")?;

                let swap = Swap::new(
                    Arc::clone(&context.db),
                    swap_id,
                    Arc::clone(bitcoin_wallet),
                    Arc::clone(monero_wallet),
                    env_config,
                    event_loop_handle,
                    monero_receive_address,
                    bitcoin_change_address,
                    amount,
                );
                let mut halt = context.shutdown.notify.subscribe();

                // execution will halt if the server daemon is stopped or a cancel running swap
                // request is sent
                tokio::spawn(async move {
                    tokio::select! {
                        result = event_loop => {
                            match result {
                                Ok(_) => {
                                    tracing::debug!(%swap_id, "EventLoop completed")
                                }
                                Err(error) => {
                                    tracing::error!(%swap_id, "EventLoop failed: {:#}", error)
                                }
                            }
                        },
                        result = bob::run(swap) => {
                            match result {
                                Ok(state) => {
                                    tracing::debug!(%swap_id, state=%state, "Swap completed")
                                }
                                Err(error) => {
                                    tracing::error!(%swap_id, "Failed to complete swap: {:#}", error)
                                }
                            }
                        }
                        _ = halt.recv() => {
                            tracing::debug!(%swap_id, "Swap cancel signal received while running swap")
                        }
                    }
                });
                Ok(json!({
                    "empty": "true"
                }))
            }
            Method::History => {
                let swaps = context.db.all().await?;
                let mut vec: Vec<(Uuid, String)> = Vec::new();
                for (swap_id, state) in swaps {
                    let state: BobState = state.try_into()?;
                    vec.push((swap_id, state.to_string()));
                }
                context.shutdown.notify.send(())?;

                Ok(json!({ "swaps": vec }))
            }
            Method::RawHistory => {
                let raw_history = context.db.raw_all().await?;

                Ok(json!({ "raw_history": raw_history }))
            }
            Method::GetSeller { swap_id }  => {
                let peerId = context
                    .db
                    .get_peer_id(swap_id)
                    .await
                    .with_context(|| "Could not get PeerID")?;

                let addresses = context
                    .db
                    .get_addresses(peerId)
                    .await
                    .with_context(|| "Could not get addressess")?;

                Ok(json!({
                    "peerId": peerId.to_base58(),
                    "addresses": addresses
                }))
            }
            Method::SwapStartDate { swap_id } => {
                let start_date = context.db.get_swap_start_date(swap_id).await?;

                Ok(json!({
                    "start_date": start_date,
                }))
            }
            Method::Config => {
                let data_dir_display = context.config.data_dir.display();
                tracing::info!(path=%data_dir_display, "Data directory");
                tracing::info!(path=%format!("{}/logs", data_dir_display), "Log files directory");
                tracing::info!(path=%format!("{}/sqlite", data_dir_display), "Sqlite file location");
                tracing::info!(path=%format!("{}/seed.pem", data_dir_display), "Seed file location");
                tracing::info!(path=%format!("{}/monero", data_dir_display), "Monero-wallet-rpc directory");
                tracing::info!(path=%format!("{}/wallet", data_dir_display), "Internal bitcoin wallet directory");

                Ok(json!({
                    "log_files": format!("{}/logs", data_dir_display),
                    "sqlite": format!("{}/sqlite", data_dir_display),
                    "seed": format!("{}/seed.pem", data_dir_display),
                    "monero-wallet-rpc": format!("{}/monero", data_dir_display),
                    "bitcoin_wallet": format!("{}/wallet", data_dir_display),
                }))
            }
            Method::WithdrawBtc {address, amount} => {
                let bitcoin_wallet = context
                    .bitcoin_wallet
                    .as_ref()
                    .context("Could not get Bitcoin wallet")?;

                let amount = match amount {
                    Some(amount) => amount,
                    None => {
                        bitcoin_wallet
                            .max_giveable(address.script_pubkey().len())
                            .await?
                    }
                };
                let psbt = bitcoin_wallet
                    .send_to_address(address, amount, None)
                    .await?;
                let signed_tx = bitcoin_wallet.sign_and_finalize(psbt).await?;

                bitcoin_wallet
                    .broadcast(signed_tx.clone(), "withdraw")
                    .await?;

                Ok(json!({
                    "signed_tx": signed_tx,
                    "amount": amount.to_sat(),
                    "txid": signed_tx.txid(),
                }))
            }
            Method::StartDaemon {server_address} => {
                // Default to 127.0.0.1:1234
                let server_address = server_address.unwrap_or("127.0.0.1:1234".parse().unwrap());

                let (_, server_handle) =
                    rpc::run_server(server_address, Arc::clone(&context)).await?;

                loop {
                    let shutdown = Arc::clone(&context.shutdown);
                    tokio::select! {
                        _ = shutdown.recv() => {
                            server_handle.stop()?;
                            context.shutdown.notify.send(())?;
                            return Ok(json!({
                                "result": []
                            }))
                        }
                    }
                }
            }
            Method::Balance => {
                let bitcoin_wallet = context
                    .bitcoin_wallet
                    .as_ref()
                    .context("Could not get Bitcoin wallet")?;

                bitcoin_wallet.sync().await?;
                let bitcoin_balance = bitcoin_wallet.balance().await?;
                tracing::info!(
                    balance = %bitcoin_balance,
                    "Checked Bitcoin balance",
                );

                Ok(json!({
                    "balance": bitcoin_balance.to_sat()
                }))
            }
            Method::Resume {swap_id} => {
                let seller_peer_id = context.db.get_peer_id(swap_id).await?;
                let seller_addresses = context.db.get_addresses(seller_peer_id).await?;

                let seed = context
                    .config
                    .seed
                    .as_ref()
                    .context("Could not get seed")?
                    .derive_libp2p_identity();

                let behaviour = cli::Behaviour::new(
                    seller_peer_id,
                    context.config.env_config,
                    Arc::clone(
                        context
                            .bitcoin_wallet
                            .as_ref()
                            .context("Could not get Bitcoin wallet")?,
                    ),
                    (seed.clone(), context.config.namespace),
                );
                let mut swarm = swarm::cli(
                    seed.clone(),
                    context
                        .config
                        .tor_socks5_port
                        .context("Could not get Tor SOCKS5 port")?,
                    behaviour,
                )
                    .await?;
                let our_peer_id = swarm.local_peer_id();

                tracing::debug!(peer_id = %our_peer_id, "Network layer initialized");

                for seller_address in seller_addresses {
                    swarm
                        .behaviour_mut()
                        .add_address(seller_peer_id, seller_address);
                }

                let (event_loop, event_loop_handle) =
                    EventLoop::new(swap_id, swarm, seller_peer_id)?;
                let handle = tokio::spawn(event_loop.run());

                let monero_receive_address = context.db.get_monero_address(swap_id).await?;
                let swap = Swap::from_db(
                    Arc::clone(&context.db),
                    swap_id,
                    Arc::clone(
                        context
                            .bitcoin_wallet
                            .as_ref()
                            .context("Could not get Bitcoin wallet")?,
                    ),
                    Arc::clone(
                        context
                            .monero_wallet
                            .as_ref()
                            .context("Could not get Monero wallet")?,
                    ),
                    context.config.env_config,
                    event_loop_handle,
                    monero_receive_address,
                )
                    .await?;

                tokio::select! {
                    event_loop_result = handle => {
                        event_loop_result?;
                    },
                    swap_result = bob::run(swap) => {
                        swap_result?;
                    }
                }
                Ok(json!({
                    "result": []
                }))
            }
            Method::CancelAndRefund {swap_id} => {
                let bitcoin_wallet = context
                    .bitcoin_wallet
                    .as_ref()
                    .context("Could not get Bitcoin wallet")?;

                let state = cli::cancel_and_refund(
                    swap_id,
                    Arc::clone(bitcoin_wallet),
                    Arc::clone(&context.db),
                )
                    .await?;

                Ok(json!({
                    "result": state,
                }))
            }
            Method::ListSellers {rendezvous_point} => {
                let rendezvous_node_peer_id = rendezvous_point
                    .extract_peer_id()
                    .context("Rendezvous node address must contain peer ID")?;

                let identity = context
                    .config
                    .seed
                    .as_ref()
                    .context("Cannot extract seed")?
                    .derive_libp2p_identity();

                let sellers = list_sellers(
                    rendezvous_node_peer_id,
                    rendezvous_point,
                    context.config.namespace,
                    context
                        .config
                        .tor_socks5_port
                        .context("Could not get Tor SOCKS5 port")?,
                    identity,
                )
                    .await?;

                for seller in &sellers {
                    match seller.status {
                        SellerStatus::Online(quote) => {
                            tracing::info!(
                                price = %quote.price.to_string(),
                                min_quantity = %quote.min_quantity.to_string(),
                                max_quantity = %quote.max_quantity.to_string(),
                                status = "Online",
                                address = %seller.multiaddr.to_string(),
                                "Fetched peer status"
                            );
                        }
                        SellerStatus::Unreachable => {
                            tracing::info!(
                                status = "Unreachable",
                                address = %seller.multiaddr.to_string(),
                                "Fetched peer status"
                            );
                        }
                    }
                }

                Ok(json!({ "sellers": sellers }))
            }
            Method::ExportBitcoinWallet => {
                let bitcoin_wallet = context
                    .bitcoin_wallet
                    .as_ref()
                    .context("Could not get Bitcoin wallet")?;

                let wallet_export = bitcoin_wallet.wallet_export("cli").await?;
                tracing::info!(descriptor=%wallet_export.to_string(), "Exported bitcoin wallet");
                Ok(json!({
                    "descriptor": wallet_export.to_string(),
                }))
            }
            Method::MoneroRecovery {swap_id} => {
                let swap_state: BobState = context
                    .db
                    .get_state(
                        swap_id,
                    )
                    .await?
                    .try_into()?;

                match swap_state {
                    BobState::Started { .. }
                    | BobState::SwapSetupCompleted(_)
                    | BobState::BtcLocked { .. }
                    | BobState::XmrLockProofReceived { .. }
                    | BobState::XmrLocked(_)
                    | BobState::EncSigSent(_)
                    | BobState::CancelTimelockExpired(_)
                    | BobState::BtcCancelled(_)
                    | BobState::BtcRefunded(_)
                    | BobState::BtcPunished { .. }
                    | BobState::SafelyAborted
                    | BobState::XmrRedeemed { .. } => {
                        bail!("Cannot print monero recovery information in state {}, only possible for BtcRedeemed", swap_state)
                    }
                    BobState::BtcRedeemed(state5) => {
                        let (spend_key, view_key) = state5.xmr_keys();

                        let address = monero::Address::standard(
                            context.config.env_config.monero_network,
                            monero::PublicKey::from_private_key(&spend_key),
                            monero::PublicKey::from(view_key.public()),
                        );
                        tracing::info!("Wallet address: {}", address.to_string());

                        let view_key = serde_json::to_string(&view_key)?;
                        println!("View key: {}", view_key);

                        println!("Spend key: {}", spend_key);
                    }
                }
                Ok(json!({
                    "result": []
                }))
            },
            Method::GetCurrentSwap => {
                Ok(json!({
                    "swap_id": SWAP_LOCK.read().await.clone()
                }))
            },
            Method::GetSwapExpiredTimelock { swap_id } => {
                let swap_state: BobState = context
                    .db
                    .get_state(
                        swap_id,
                    )
                    .await?
                    .try_into()?;

                let bitcoin_wallet = context.bitcoin_wallet.as_ref().context("Could not get Bitcoin wallet")?;

                let timelock = match swap_state {
                    BobState::Started { .. }
                    | BobState::SafelyAborted
                    | BobState::SwapSetupCompleted(_) => bail!("Bitcoin lock transaction has not been published yet"),
                    BobState::BtcLocked { state3: state, .. }
                    | BobState::XmrLockProofReceived { state, .. } => state.expired_timelock(bitcoin_wallet).await,
                    BobState::XmrLocked(state)
                    | BobState::EncSigSent(state) => state.expired_timelock(bitcoin_wallet).await,
                    BobState::CancelTimelockExpired(state)
                    | BobState::BtcCancelled(state) => state.expired_timelock(bitcoin_wallet).await,
                    BobState::BtcPunished { .. } => Ok(ExpiredTimelocks::Punish),
                    // swap is already finished
                    BobState::BtcRefunded(_)
                    | BobState::BtcRedeemed(_)
                    | BobState::XmrRedeemed { .. } => bail!("Bitcoin have already been redeemed or refunded")
                }?;

                Ok(json!({
                    "timelock": timelock,
                }))
            },
        }
    }

    pub async fn call(self, context: Arc<Context>) -> Result<serde_json::Value> {
        // If the swap ID is set, we add it to the span
        let call_span = debug_span!(
            "cmd",
            method = ?self.cmd,
        );

        if let Some(swap_id) = self.has_lockable_swap_id() {
            println!("taking lock for swap_id: {}", swap_id);
            let mut guard = SWAP_LOCK.write().await;
            if let Some(running_swap_id) = guard.as_ref() {
                bail!("Another swap is already running: {}", running_swap_id);
            }
            let _ = guard.insert(swap_id.clone());
            drop(guard);

            let result = self.handle_cmd(context).instrument(call_span).await;

            SWAP_LOCK.write().await.take();

            println!("releasing lock for swap_id: {}", swap_id);

            return result;
        }
        self.handle_cmd(context).instrument(call_span).await
    }
}

fn qr_code(value: &impl ToString) -> Result<String> {
    let code = QrCode::new(value.to_string())?;
    let qr_code = code
        .render::<unicode::Dense1x2>()
        .dark_color(unicode::Dense1x2::Light)
        .light_color(unicode::Dense1x2::Dark)
        .build();
    Ok(qr_code)
}
pub async fn determine_btc_to_swap<FB, TB, FMG, TMG, FS, TS, FFE, TFE>(
    json: bool,
    bid_quote: impl Future<Output = Result<BidQuote>>,
    get_new_address: impl Future<Output = Result<bitcoin::Address>>,
    balance: FB,
    max_giveable_fn: FMG,
    sync: FS,
    estimate_fee: FFE,
) -> Result<(bitcoin::Amount, bitcoin::Amount)>
    where
        TB: Future<Output = Result<bitcoin::Amount>>,
        FB: Fn() -> TB,
        TMG: Future<Output = Result<bitcoin::Amount>>,
        FMG: Fn() -> TMG,
        TS: Future<Output = Result<()>>,
        FS: Fn() -> TS,
        FFE: Fn(bitcoin::Amount) -> TFE,
        TFE: Future<Output = Result<bitcoin::Amount>>,
{
    tracing::debug!("Requesting quote");
    let bid_quote = bid_quote.await?;

    if bid_quote.max_quantity == bitcoin::Amount::ZERO {
        bail!(ZeroQuoteReceived)
    }

    tracing::info!(
        price = %bid_quote.price,
        minimum_amount = %bid_quote.min_quantity,
        maximum_amount = %bid_quote.max_quantity,
        "Received quote",
    );

    let mut max_giveable = max_giveable_fn().await?;

    if max_giveable == bitcoin::Amount::ZERO || max_giveable < bid_quote.min_quantity {
        let deposit_address = get_new_address.await?;
        let minimum_amount = bid_quote.min_quantity;
        let maximum_amount = bid_quote.max_quantity;

        if !json {
            eprintln!("{}", qr_code(&deposit_address)?);
        }

        loop {
            let min_outstanding = bid_quote.min_quantity - max_giveable;
            let min_fee = estimate_fee(min_outstanding).await?;
            let min_deposit = min_outstanding + min_fee;

            tracing::info!(
                "Deposit at least {} to cover the min quantity with fee!",
                min_deposit
            );
            tracing::info!(
                %deposit_address,
                %min_deposit,
                %max_giveable,
                %minimum_amount,
                %maximum_amount,
                "Waiting for Bitcoin deposit",
            );

            max_giveable = loop {
                sync().await?;
                let new_max_givable = max_giveable_fn().await?;

                if new_max_givable > max_giveable {
                    break new_max_givable;
                }

                tokio::time::sleep(Duration::from_secs(1)).await;
            };

            let new_balance = balance().await?;
            tracing::info!(%new_balance, %max_giveable, "Received Bitcoin");

            if max_giveable < bid_quote.min_quantity {
                tracing::info!("Deposited amount is less than `min_quantity`");
                continue;
            }

            break;
        }
    };

    let balance = balance().await?;
    let fees = balance - max_giveable;
    let max_accepted = bid_quote.max_quantity;
    let btc_swap_amount = min(max_giveable, max_accepted);

    Ok((btc_swap_amount, fees))
}
<|MERGE_RESOLUTION|>--- conflicted
+++ resolved
@@ -16,13 +16,9 @@
 use std::convert::TryInto;
 use std::future::Future;
 use std::net::SocketAddr;
-use std::sync::{Arc};
+use std::sync::Arc;
 use std::time::Duration;
-<<<<<<< HEAD
-=======
 use structopt::lazy_static::lazy_static;
-use tokio::sync::broadcast::Receiver;
->>>>>>> 1b13608d
 use tracing::{debug_span, Instrument};
 use uuid::Uuid;
 use tokio::sync::RwLock;
@@ -33,13 +29,7 @@
 
 #[derive(PartialEq, Debug)]
 pub struct Request {
-<<<<<<< HEAD
-    pub params: Params,
     pub cmd: Method
-=======
-    pub cmd: Method,
-    pub shutdown: Shutdown,
->>>>>>> 1b13608d
 }
 
 
@@ -88,17 +78,9 @@
 }
 
 impl Request {
-<<<<<<< HEAD
-    pub fn new(cmd: Method, params: Params) -> Request {
+    pub fn new(cmd: Method) -> Request {
         Request {
-            params,
             cmd
-=======
-    pub fn new(shutdownReceiver: Receiver<()>, cmd: Method) -> Request {
-        Request {
-            cmd,
-            shutdown: Shutdown::new(shutdownReceiver),
->>>>>>> 1b13608d
         }
     }
 
@@ -111,7 +93,7 @@
         }
     }
 
-    async fn handle_cmd(mut self, context: Arc<Context>) -> Result<serde_json::Value> {
+    async fn handle_cmd(self, context: Arc<Context>) -> Result<serde_json::Value> {
         match self.cmd {
             Method::BuyXmr { seller, bitcoin_change_address, monero_receive_address, swap_id } => {
                 let seed = context.config.seed.as_ref().context("Could not get seed")?;
