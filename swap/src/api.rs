pub mod request;
use crate::cli::command::{Bitcoin, Monero, Tor};
use crate::database::open_db;
use crate::env::{Config as EnvConfig, GetConfig, Mainnet, Testnet};
use crate::fs::system_data_dir;
use crate::network::rendezvous::XmrBtcNamespace;
use crate::protocol::Database;
use crate::seed::Seed;
use crate::{bitcoin, cli, monero};
use anyhow::{bail, Context as AnyContext, Error, Result};
use std::fmt;
use std::net::SocketAddr;
use std::path::PathBuf;
use std::sync::{Arc, Once};
use tokio::sync::{broadcast, broadcast::Sender, RwLock};
use url::Url;

static START: Once = Once::new();

#[derive(Clone, PartialEq, Debug)]
pub struct Config {
    tor_socks5_port: Option<u16>,
    namespace: XmrBtcNamespace,
    server_address: Option<SocketAddr>,
    env_config: EnvConfig,
    seed: Option<Seed>,
    debug: bool,
    json: bool,
    data_dir: PathBuf,
    pub is_testnet: bool,
}

use uuid::Uuid;

pub struct SwapLock {
    current_swap: RwLock<Option<Uuid>>,
    suspension_trigger: Sender<()>,
}

impl SwapLock {
    pub fn new() -> Self {
        let (suspension_trigger, _) = broadcast::channel(10);
        SwapLock {
            current_swap: RwLock::new(None),
            suspension_trigger,
        }
    }

    pub async fn listen_for_swap_force_suspension(&self) -> Result<(), Error> {
        let mut listener = self.suspension_trigger.subscribe();
        let event = listener.recv().await;
        match event {
            Ok(_) => Ok(()),
            Err(e) => {
                tracing::error!("Error receiving swap suspension signal: {}", e);
                bail!(e)
            }
        }
    }

    pub async fn acquire_swap_lock(&self, swap_id: Uuid) -> Result<(), Error> {
        let mut current_swap = self.current_swap.write().await;
        if current_swap.is_some() {
            bail!("There already exists an active swap lock");
        }

        tracing::debug!(swap_id = %swap_id, "Acquiring swap lock");
        *current_swap = Some(swap_id);
        Ok(())
    }

    pub async fn get_current_swap_id(&self) -> Option<Uuid> {
        let current_swap = self.current_swap.read().await.clone();
        current_swap
    }

    /// Sends a signal to suspend all ongoing swap processes.
    ///
    /// This function performs the following steps:
    /// 1. Triggers the suspension by sending a unit `()` signal to all listeners via `self.suspension_trigger`.
    /// 2. Polls the `current_swap` state every 50 milliseconds to check if it has been set to `None`, indicating that the swap processes have been suspended and the lock released.
    /// 3. If the lock is not released within 10 seconds, the function returns an error.
    ///
    /// If we send a suspend signal while no swap is in progress, the function will not fail, but will return immediately.
    ///
    /// # Returns
    /// - `Ok(())` if the swap lock is successfully released.
    /// - `Err(Error)` if the function times out waiting for the swap lock to be released.
    ///
    /// # Notes
    /// The 50ms polling interval is considered negligible overhead compared to the typical time required to suspend ongoing swap processes.
    pub async fn send_suspend_signal(&self) -> Result<(), Error> {
<<<<<<< HEAD
        const TIMEOUT: u64 = 10_000;
        const INTERVAL: u64 = 50;
=======
        const TIMEOUT: i32 = 10_000;
        const INTERVAL: i32 = 50;
>>>>>>> a104c5aa

        let _ = self.suspension_trigger.send(())?;

        for _ in 0..(TIMEOUT / INTERVAL) {
            if self.get_current_swap_id().await.is_none() {
                return Ok(());
            }
            tokio::time::sleep(tokio::time::Duration::from_millis(INTERVAL)).await;
        }

        bail!("Timed out waiting for swap lock to be released");
    }

    pub async fn release_swap_lock(&self) -> Result<Uuid, Error> {
        let mut current_swap = self.current_swap.write().await;
        if let Some(swap_id) = current_swap.as_ref() {
            tracing::debug!(swap_id = %swap_id, "Releasing swap lock");

            let prev_swap_id = swap_id.clone();
            *current_swap = None;
            drop(current_swap);
            Ok(prev_swap_id)
        } else {
            bail!("There is no current swap lock to release");
        }
    }
}

// workaround for warning over monero_rpc_process which we must own but not read
#[allow(dead_code)]
pub struct Context {
    pub db: Arc<dyn Database + Send + Sync>,
    bitcoin_wallet: Option<Arc<bitcoin::Wallet>>,
    monero_wallet: Option<Arc<monero::Wallet>>,
    monero_rpc_process: Option<monero::WalletRpcProcess>,
    swap_lock: Arc<SwapLock>,
    pub config: Config,
}

impl Context {
    pub async fn build(
        bitcoin: Option<Bitcoin>,
        monero: Option<Monero>,
        tor: Option<Tor>,
        data: Option<PathBuf>,
        is_testnet: bool,
        debug: bool,
        json: bool,
        server_address: Option<SocketAddr>,
    ) -> Result<Context> {
        let data_dir = data::data_dir_from(data, is_testnet)?;
        let env_config = env_config_from(is_testnet);

        let seed = Seed::from_file_or_generate(data_dir.as_path())
            .context("Failed to read seed in file")?;

        let bitcoin_wallet = {
            if let Some(bitcoin) = bitcoin {
                let (bitcoin_electrum_rpc_url, bitcoin_target_block) =
                    bitcoin.apply_defaults(is_testnet)?;
                Some(Arc::new(
                    init_bitcoin_wallet(
                        bitcoin_electrum_rpc_url,
                        &seed,
                        data_dir.clone(),
                        env_config,
                        bitcoin_target_block,
                    )
                    .await?,
                ))
            } else {
                None
            }
        };

        let (monero_wallet, monero_rpc_process) = {
            if let Some(monero) = monero {
                let monero_daemon_address = monero.apply_defaults(is_testnet);
                let (wlt, prc) =
                    init_monero_wallet(data_dir.clone(), monero_daemon_address, env_config).await?;
                (Some(Arc::new(wlt)), Some(prc))
            } else {
                (None, None)
            }
        };

        let tor_socks5_port = tor.map(|tor| tor.tor_socks5_port);

        START.call_once(|| {
            let _ = cli::tracing::init(debug, json, data_dir.join("logs"));
        });

        let context = Context {
            db: open_db(data_dir.join("sqlite")).await?,
            bitcoin_wallet,
            monero_wallet,
            monero_rpc_process,
            config: Config {
                tor_socks5_port,
                namespace: XmrBtcNamespace::from_is_testnet(is_testnet),
                env_config,
                seed: Some(seed),
                server_address,
                debug,
                json,
                is_testnet,
                data_dir,
            },
            swap_lock: Arc::new(SwapLock::new()),
        };

        Ok(context)
    }
}

impl fmt::Debug for Context {
    fn fmt(&self, f: &mut fmt::Formatter<'_>) -> fmt::Result {
        write!(f, "")
    }
}

async fn init_bitcoin_wallet(
    electrum_rpc_url: Url,
    seed: &Seed,
    data_dir: PathBuf,
    env_config: EnvConfig,
    bitcoin_target_block: usize,
) -> Result<bitcoin::Wallet> {
    let wallet_dir = data_dir.join("wallet");

    let wallet = bitcoin::Wallet::new(
        electrum_rpc_url.clone(),
        &wallet_dir,
        seed.derive_extended_private_key(env_config.bitcoin_network)?,
        env_config,
        bitcoin_target_block,
    )
    .await
    .context("Failed to initialize Bitcoin wallet")?;

    wallet.sync().await?;

    Ok(wallet)
}

async fn init_monero_wallet(
    data_dir: PathBuf,
    monero_daemon_address: String,
    env_config: EnvConfig,
) -> Result<(monero::Wallet, monero::WalletRpcProcess)> {
    let network = env_config.monero_network;

    const MONERO_BLOCKCHAIN_MONITORING_WALLET_NAME: &str = "swap-tool-blockchain-monitoring-wallet";

    let monero_wallet_rpc = monero::WalletRpc::new(data_dir.join("monero")).await?;

    let monero_wallet_rpc_process = monero_wallet_rpc
        .run(network, monero_daemon_address.as_str())
        .await?;

    let monero_wallet = monero::Wallet::open_or_create(
        monero_wallet_rpc_process.endpoint(),
        MONERO_BLOCKCHAIN_MONITORING_WALLET_NAME.to_string(),
        env_config,
    )
    .await?;

    Ok((monero_wallet, monero_wallet_rpc_process))
}

mod data {
    use super::*;

    pub fn data_dir_from(arg_dir: Option<PathBuf>, testnet: bool) -> Result<PathBuf> {
        let base_dir = match arg_dir {
            Some(custom_base_dir) => custom_base_dir,
            None => os_default()?,
        };

        let sub_directory = if testnet { "testnet" } else { "mainnet" };

        Ok(base_dir.join(sub_directory))
    }

    fn os_default() -> Result<PathBuf> {
        Ok(system_data_dir()?.join("cli"))
    }
}

fn env_config_from(testnet: bool) -> EnvConfig {
    if testnet {
        Testnet::get_config()
    } else {
        Mainnet::get_config()
    }
}
#[cfg(test)]
pub mod api_test {
    use super::*;
    use crate::api::request::{Method, Request};

    use libp2p::Multiaddr;
    use std::str::FromStr;
    use tokio::sync::broadcast;
    use uuid::Uuid;

    pub const MULTI_ADDRESS: &str =
        "/ip4/127.0.0.1/tcp/9939/p2p/12D3KooWCdMKjesXMJz1SiZ7HgotrxuqhQJbP5sgBm2BwP1cqThi";
    pub const MONERO_STAGENET_ADDRESS: &str = "53gEuGZUhP9JMEBZoGaFNzhwEgiG7hwQdMCqFxiyiTeFPmkbt1mAoNybEUvYBKHcnrSgxnVWgZsTvRBaHBNXPa8tHiCU51a";
    pub const BITCOIN_TESTNET_ADDRESS: &str = "tb1qr3em6k3gfnyl8r7q0v7t4tlnyxzgxma3lressv";
    pub const MONERO_MAINNET_ADDRESS: &str = "44Ato7HveWidJYUAVw5QffEcEtSH1DwzSP3FPPkHxNAS4LX9CqgucphTisH978FLHE34YNEx7FcbBfQLQUU8m3NUC4VqsRa";
    pub const BITCOIN_MAINNET_ADDRESS: &str = "bc1qe4epnfklcaa0mun26yz5g8k24em5u9f92hy325";
    pub const SWAP_ID: &str = "ea030832-3be9-454f-bb98-5ea9a788406b";

    impl Config {
        pub fn default(
            is_testnet: bool,
            data_dir: Option<PathBuf>,
            debug: bool,
            json: bool,
        ) -> Self {
            let data_dir = data::data_dir_from(data_dir, is_testnet).unwrap();

            let seed = Seed::from_file_or_generate(data_dir.as_path()).unwrap();

            let env_config = env_config_from(is_testnet);
            Self {
                tor_socks5_port: Some(9050),
                namespace: XmrBtcNamespace::from_is_testnet(is_testnet),
                server_address: None,
                env_config,
                seed: Some(seed),
                debug,
                json,
                is_testnet,
                data_dir,
            }
        }
    }

    impl Request {
        pub fn buy_xmr(is_testnet: bool, tx: broadcast::Sender<()>) -> Request {
            let seller = Multiaddr::from_str(MULTI_ADDRESS).unwrap();
            let bitcoin_change_address = {
                if is_testnet {
                    bitcoin::Address::from_str(BITCOIN_TESTNET_ADDRESS).unwrap()
                } else {
                    bitcoin::Address::from_str(BITCOIN_MAINNET_ADDRESS).unwrap()
                }
            };

            let monero_receive_address = {
                if is_testnet {
                    monero::Address::from_str(MONERO_STAGENET_ADDRESS).unwrap()
                } else {
                    monero::Address::from_str(MONERO_MAINNET_ADDRESS).unwrap()
                }
            };

            Request::new(
                Method::BuyXmr,
                Params {
                    seller: Some(seller),
                    bitcoin_change_address: Some(bitcoin_change_address),
                    monero_receive_address: Some(monero_receive_address),
                    swap_id: Some(Uuid::new_v4()),
                    ..Default::default()
                },
            )
        }

        pub fn resume() -> Request {
            Request::new(
                Method::Resume,
                Params {
                    swap_id: Some(Uuid::from_str(SWAP_ID).unwrap()),
                    ..Default::default()
                },
            )
        }

        pub fn cancel() -> Request {
            Request::new(
                Method::CancelAndRefund,
                Params {
                    swap_id: Some(Uuid::from_str(SWAP_ID).unwrap()),
                    ..Default::default()
                },
            )
        }

        pub fn refund() -> Request {
            Request::new(
                Method::CancelAndRefund,
                Params {
                    swap_id: Some(Uuid::from_str(SWAP_ID).unwrap()),
                    ..Default::default()
                },
            )
        }
    }
}<|MERGE_RESOLUTION|>--- conflicted
+++ resolved
@@ -90,13 +90,8 @@
     /// # Notes
     /// The 50ms polling interval is considered negligible overhead compared to the typical time required to suspend ongoing swap processes.
     pub async fn send_suspend_signal(&self) -> Result<(), Error> {
-<<<<<<< HEAD
-        const TIMEOUT: u64 = 10_000;
-        const INTERVAL: u64 = 50;
-=======
         const TIMEOUT: i32 = 10_000;
         const INTERVAL: i32 = 50;
->>>>>>> a104c5aa
 
         let _ = self.suspension_trigger.send(())?;
 
@@ -300,7 +295,6 @@
 
     use libp2p::Multiaddr;
     use std::str::FromStr;
-    use tokio::sync::broadcast;
     use uuid::Uuid;
 
     pub const MULTI_ADDRESS: &str =
@@ -338,7 +332,7 @@
     }
 
     impl Request {
-        pub fn buy_xmr(is_testnet: bool, tx: broadcast::Sender<()>) -> Request {
+        pub fn buy_xmr(is_testnet: bool) -> Request {
             let seller = Multiaddr::from_str(MULTI_ADDRESS).unwrap();
             let bitcoin_change_address = {
                 if is_testnet {
@@ -357,43 +351,35 @@
             };
 
             Request::new(
-                Method::BuyXmr,
-                Params {
-                    seller: Some(seller),
-                    bitcoin_change_address: Some(bitcoin_change_address),
-                    monero_receive_address: Some(monero_receive_address),
-                    swap_id: Some(Uuid::new_v4()),
-                    ..Default::default()
+                Method::BuyXmr { 
+                    seller,
+                    bitcoin_change_address,
+                    monero_receive_address,
+                    swap_id: Uuid::new_v4(),
                 },
             )
         }
 
         pub fn resume() -> Request {
             Request::new(
-                Method::Resume,
-                Params {
-                    swap_id: Some(Uuid::from_str(SWAP_ID).unwrap()),
-                    ..Default::default()
+                Method::Resume {
+                    swap_id: Uuid::from_str(SWAP_ID).unwrap(),
                 },
             )
         }
 
         pub fn cancel() -> Request {
             Request::new(
-                Method::CancelAndRefund,
-                Params {
-                    swap_id: Some(Uuid::from_str(SWAP_ID).unwrap()),
-                    ..Default::default()
+                Method::CancelAndRefund {
+                    swap_id: Uuid::from_str(SWAP_ID).unwrap(),
                 },
             )
         }
 
         pub fn refund() -> Request {
             Request::new(
-                Method::CancelAndRefund,
-                Params {
-                    swap_id: Some(Uuid::from_str(SWAP_ID).unwrap()),
-                    ..Default::default()
+                Method::CancelAndRefund {
+                    swap_id: Uuid::from_str(SWAP_ID).unwrap(),
                 },
             )
         }
