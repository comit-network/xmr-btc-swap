--- conflicted
+++ resolved
@@ -29,23 +29,9 @@
 
 const DEFAULT_TOR_SOCKS5_PORT: &str = "9050";
 
-<<<<<<< HEAD
 /// Represents the result of parsing the command-line parameters.
 
 #[derive(Debug)]
-=======
-#[derive(Debug, PartialEq, Eq)]
-pub struct Arguments {
-    pub env_config: env::Config,
-    pub debug: bool,
-    pub json: bool,
-    pub data_dir: PathBuf,
-    pub cmd: Command,
-}
-
-/// Represents the result of parsing the command-line parameters.
-#[derive(Debug, PartialEq, Eq)]
->>>>>>> 20a27f1e
 pub enum ParseResult {
     /// The arguments we were invoked in.
     Context(Arc<Context>, Box<Request>),
@@ -241,11 +227,7 @@
             .await?;
             (context, request)
         }
-<<<<<<< HEAD
-        CliCommand::Cancel {
-=======
-        RawCommand::CancelAndRefund {
->>>>>>> 20a27f1e
+        CliCommand::CancelAndRefund {
             swap_id: SwapId { swap_id },
             bitcoin,
             tor,
@@ -255,36 +237,7 @@
                     swap_id: Some(swap_id),
                     ..Default::default()
                 },
-                cmd: Method::Cancel,
-                shutdown: Shutdown::new(rx.subscribe()),
-            };
-
-            let context = Context::build(
-                Some(bitcoin),
-                None,
-                Some(tor),
-                data,
-                is_testnet,
-                debug,
-                json,
-<<<<<<< HEAD
-                None,
-                rx,
-            )
-            .await?;
-            (context, request)
-        }
-        CliCommand::Refund {
-            swap_id: SwapId { swap_id },
-            bitcoin,
-            tor,
-        } => {
-            let request = Request {
-                params: Params {
-                    swap_id: Some(swap_id),
-                    ..Default::default()
-                },
-                cmd: Method::Refund,
+                cmd: Method::CancelAndRefund,
                 shutdown: Shutdown::new(rx.subscribe()),
             };
 
@@ -301,15 +254,6 @@
             )
             .await?;
             (context, request)
-=======
-                data_dir: data::data_dir_from(data, is_testnet)?,
-                cmd: Command::CancelAndRefund {
-                    swap_id,
-                    bitcoin_electrum_rpc_url,
-                    bitcoin_target_block,
-                },
-            }
->>>>>>> 20a27f1e
         }
         CliCommand::ListSellers {
             rendezvous_point,
@@ -367,62 +311,7 @@
         }
     };
 
-<<<<<<< HEAD
     Ok(ParseResult::Context(Arc::new(context), Box::new(request)))
-=======
-    Ok(ParseResult::Arguments(Box::new(arguments)))
-}
-
-#[derive(Debug, PartialEq, Eq)]
-pub enum Command {
-    BuyXmr {
-        seller: Multiaddr,
-        bitcoin_electrum_rpc_url: Url,
-        bitcoin_target_block: usize,
-        bitcoin_change_address: bitcoin::Address,
-        monero_receive_address: monero::Address,
-        monero_daemon_address: String,
-        tor_socks5_port: u16,
-        namespace: XmrBtcNamespace,
-    },
-    History,
-    Config,
-    WithdrawBtc {
-        bitcoin_electrum_rpc_url: Url,
-        bitcoin_target_block: usize,
-        amount: Option<Amount>,
-        address: Address,
-    },
-    Balance {
-        bitcoin_electrum_rpc_url: Url,
-        bitcoin_target_block: usize,
-    },
-    Resume {
-        swap_id: Uuid,
-        bitcoin_electrum_rpc_url: Url,
-        bitcoin_target_block: usize,
-        monero_daemon_address: String,
-        tor_socks5_port: u16,
-        namespace: XmrBtcNamespace,
-    },
-    CancelAndRefund {
-        swap_id: Uuid,
-        bitcoin_electrum_rpc_url: Url,
-        bitcoin_target_block: usize,
-    },
-    ListSellers {
-        rendezvous_point: Multiaddr,
-        namespace: XmrBtcNamespace,
-        tor_socks5_port: u16,
-    },
-    ExportBitcoinWallet {
-        bitcoin_electrum_rpc_url: Url,
-        bitcoin_target_block: usize,
-    },
-    MoneroRecovery {
-        swap_id: Uuid,
-    },
->>>>>>> 20a27f1e
 }
 
 #[derive(structopt::StructOpt, Debug)]
@@ -548,27 +437,9 @@
         #[structopt(flatten)]
         tor: Tor,
     },
-<<<<<<< HEAD
-    /// Force submission of the cancel transaction overriding the protocol state
-    /// machine and blockheight checks (expert users only)
-    Cancel {
-        #[structopt(flatten)]
-        swap_id: SwapId,
-
-        #[structopt(flatten)]
-        bitcoin: Bitcoin,
-
-        #[structopt(flatten)]
-        tor: Tor,
-    },
-    /// Force submission of the refund transaction overriding the protocol state
-    /// machine and blockheight checks (expert users only)
-    Refund {
-=======
     /// Force the submission of the cancel and refund transactions of a swap
     #[structopt(aliases = &["cancel", "refund"])]
     CancelAndRefund {
->>>>>>> 20a27f1e
         #[structopt(flatten)]
         swap_id: SwapId,
 
@@ -686,120 +557,6 @@
     seller: Multiaddr,
 }
 
-<<<<<<< HEAD
-=======
-mod data {
-    use super::*;
-
-    pub fn data_dir_from(arg_dir: Option<PathBuf>, testnet: bool) -> Result<PathBuf> {
-        let base_dir = match arg_dir {
-            Some(custom_base_dir) => custom_base_dir,
-            None => os_default()?,
-        };
-
-        let sub_directory = if testnet { "testnet" } else { "mainnet" };
-
-        Ok(base_dir.join(sub_directory))
-    }
-
-    fn os_default() -> Result<PathBuf> {
-        Ok(system_data_dir()?.join("cli"))
-    }
-}
-
-fn env_config_from(testnet: bool) -> env::Config {
-    if testnet {
-        env::Testnet::get_config()
-    } else {
-        env::Mainnet::get_config()
-    }
-}
-
-fn bitcoin_address(address: Address, is_testnet: bool) -> Result<Address> {
-    let network = if is_testnet {
-        bitcoin::Network::Testnet
-    } else {
-        bitcoin::Network::Bitcoin
-    };
-
-    if address.network != network {
-        bail!(BitcoinAddressNetworkMismatch {
-            expected: network,
-            actual: address.network
-        });
-    }
-
-    Ok(address)
-}
-
-fn validate_monero_address(
-    address: monero::Address,
-    testnet: bool,
-) -> Result<monero::Address, MoneroAddressNetworkMismatch> {
-    let expected_network = if testnet {
-        monero::Network::Stagenet
-    } else {
-        monero::Network::Mainnet
-    };
-
-    if address.network != expected_network {
-        return Err(MoneroAddressNetworkMismatch {
-            expected: expected_network,
-            actual: address.network,
-        });
-    }
-
-    Ok(address)
-}
-
-fn validate_bitcoin_address(address: bitcoin::Address, testnet: bool) -> Result<bitcoin::Address> {
-    let expected_network = if testnet {
-        bitcoin::Network::Testnet
-    } else {
-        bitcoin::Network::Bitcoin
-    };
-
-    if address.network != expected_network {
-        anyhow::bail!(
-            "Invalid Bitcoin address provided; expected network {} but provided address is for {}",
-            expected_network,
-            address.network
-        );
-    }
-
-    if address.address_type() != Some(AddressType::P2wpkh) {
-        anyhow::bail!("Invalid Bitcoin address provided, only bech32 format is supported!")
-    }
-
-    Ok(address)
-}
-
-fn parse_monero_address(s: &str) -> Result<monero::Address> {
-    monero::Address::from_str(s).with_context(|| {
-        format!(
-            "Failed to parse {} as a monero address, please make sure it is a valid address",
-            s
-        )
-    })
-}
-
-#[derive(thiserror::Error, Debug, Clone, Copy, PartialEq, Eq)]
-#[error("Invalid monero address provided, expected address on network {expected:?} but address provided is on {actual:?}")]
-pub struct MoneroAddressNetworkMismatch {
-    expected: monero::Network,
-    actual: monero::Network,
-}
-
-#[derive(thiserror::Error, Debug, Clone, Copy, PartialEq, Eq, Serialize)]
-#[error("Invalid Bitcoin address provided, expected address on network {expected:?}  but address provided is on {actual:?}")]
-pub struct BitcoinAddressNetworkMismatch {
-    #[serde(with = "crate::bitcoin::network")]
-    expected: bitcoin::Network,
-    #[serde(with = "crate::bitcoin::network")]
-    actual: bitcoin::Network,
-}
-
->>>>>>> 20a27f1e
 #[cfg(test)]
 mod tests {
     use super::*;
@@ -1539,166 +1296,11 @@
         assert!(matches!(result, ParseResult::Context(_, _)));
     }
 
-<<<<<<< HEAD
     fn data_dir_path_cli(is_testnet: bool) -> PathBuf {
         if is_testnet {
             system_data_dir().unwrap().join("cli").join("testnet")
         } else {
             system_data_dir().unwrap().join("cli").join("mainnet")
-=======
-    impl Arguments {
-        pub fn buy_xmr_testnet_defaults() -> Self {
-            Self {
-                env_config: env::Testnet::get_config(),
-                debug: false,
-                json: false,
-                data_dir: data_dir_path_cli().join(TESTNET),
-                cmd: Command::BuyXmr {
-                    seller: Multiaddr::from_str(MULTI_ADDRESS).unwrap(),
-                    bitcoin_electrum_rpc_url: Url::from_str(DEFAULT_ELECTRUM_RPC_URL_TESTNET)
-                        .unwrap(),
-                    bitcoin_target_block: DEFAULT_BITCOIN_CONFIRMATION_TARGET_TESTNET,
-                    bitcoin_change_address: BITCOIN_TESTNET_ADDRESS.parse().unwrap(),
-                    monero_receive_address: monero::Address::from_str(MONERO_STAGENET_ADDRESS)
-                        .unwrap(),
-                    monero_daemon_address: DEFAULT_MONERO_DAEMON_ADDRESS_STAGENET.to_string(),
-                    tor_socks5_port: DEFAULT_SOCKS5_PORT,
-                    namespace: XmrBtcNamespace::Testnet,
-                },
-            }
         }
-
-        pub fn buy_xmr_mainnet_defaults() -> Self {
-            Self {
-                env_config: env::Mainnet::get_config(),
-                debug: false,
-                json: false,
-                data_dir: data_dir_path_cli().join(MAINNET),
-                cmd: Command::BuyXmr {
-                    seller: Multiaddr::from_str(MULTI_ADDRESS).unwrap(),
-                    bitcoin_electrum_rpc_url: Url::from_str(DEFAULT_ELECTRUM_RPC_URL).unwrap(),
-                    bitcoin_target_block: DEFAULT_BITCOIN_CONFIRMATION_TARGET,
-                    bitcoin_change_address: BITCOIN_MAINNET_ADDRESS.parse().unwrap(),
-                    monero_receive_address: monero::Address::from_str(MONERO_MAINNET_ADDRESS)
-                        .unwrap(),
-                    monero_daemon_address: DEFAULT_MONERO_DAEMON_ADDRESS.to_string(),
-                    tor_socks5_port: DEFAULT_SOCKS5_PORT,
-                    namespace: XmrBtcNamespace::Mainnet,
-                },
-            }
-        }
-
-        pub fn resume_testnet_defaults() -> Self {
-            Self {
-                env_config: env::Testnet::get_config(),
-                debug: false,
-                json: false,
-                data_dir: data_dir_path_cli().join(TESTNET),
-                cmd: Command::Resume {
-                    swap_id: Uuid::from_str(SWAP_ID).unwrap(),
-                    bitcoin_electrum_rpc_url: Url::from_str(DEFAULT_ELECTRUM_RPC_URL_TESTNET)
-                        .unwrap(),
-                    bitcoin_target_block: DEFAULT_BITCOIN_CONFIRMATION_TARGET_TESTNET,
-                    monero_daemon_address: DEFAULT_MONERO_DAEMON_ADDRESS_STAGENET.to_string(),
-                    tor_socks5_port: DEFAULT_SOCKS5_PORT,
-                    namespace: XmrBtcNamespace::Testnet,
-                },
-            }
-        }
-
-        pub fn resume_mainnet_defaults() -> Self {
-            Self {
-                env_config: env::Mainnet::get_config(),
-                debug: false,
-                json: false,
-                data_dir: data_dir_path_cli().join(MAINNET),
-                cmd: Command::Resume {
-                    swap_id: Uuid::from_str(SWAP_ID).unwrap(),
-                    bitcoin_electrum_rpc_url: Url::from_str(DEFAULT_ELECTRUM_RPC_URL).unwrap(),
-                    bitcoin_target_block: DEFAULT_BITCOIN_CONFIRMATION_TARGET,
-                    monero_daemon_address: DEFAULT_MONERO_DAEMON_ADDRESS.to_string(),
-                    tor_socks5_port: DEFAULT_SOCKS5_PORT,
-                    namespace: XmrBtcNamespace::Mainnet,
-                },
-            }
-        }
-
-        pub fn cancel_testnet_defaults() -> Self {
-            Self {
-                env_config: env::Testnet::get_config(),
-                debug: false,
-                json: false,
-                data_dir: data_dir_path_cli().join(TESTNET),
-                cmd: Command::CancelAndRefund {
-                    swap_id: Uuid::from_str(SWAP_ID).unwrap(),
-                    bitcoin_electrum_rpc_url: Url::from_str(DEFAULT_ELECTRUM_RPC_URL_TESTNET)
-                        .unwrap(),
-                    bitcoin_target_block: DEFAULT_BITCOIN_CONFIRMATION_TARGET_TESTNET,
-                },
-            }
-        }
-
-        pub fn cancel_mainnet_defaults() -> Self {
-            Self {
-                env_config: env::Mainnet::get_config(),
-                debug: false,
-                json: false,
-                data_dir: data_dir_path_cli().join(MAINNET),
-                cmd: Command::CancelAndRefund {
-                    swap_id: Uuid::from_str(SWAP_ID).unwrap(),
-                    bitcoin_electrum_rpc_url: Url::from_str(DEFAULT_ELECTRUM_RPC_URL).unwrap(),
-                    bitcoin_target_block: DEFAULT_BITCOIN_CONFIRMATION_TARGET,
-                },
-            }
-        }
-
-        pub fn refund_testnet_defaults() -> Self {
-            Self {
-                env_config: env::Testnet::get_config(),
-                debug: false,
-                json: false,
-                data_dir: data_dir_path_cli().join(TESTNET),
-                cmd: Command::CancelAndRefund {
-                    swap_id: Uuid::from_str(SWAP_ID).unwrap(),
-                    bitcoin_electrum_rpc_url: Url::from_str(DEFAULT_ELECTRUM_RPC_URL_TESTNET)
-                        .unwrap(),
-                    bitcoin_target_block: DEFAULT_BITCOIN_CONFIRMATION_TARGET_TESTNET,
-                },
-            }
-        }
-
-        pub fn refund_mainnet_defaults() -> Self {
-            Self {
-                env_config: env::Mainnet::get_config(),
-                debug: false,
-                json: false,
-                data_dir: data_dir_path_cli().join(MAINNET),
-                cmd: Command::CancelAndRefund {
-                    swap_id: Uuid::from_str(SWAP_ID).unwrap(),
-                    bitcoin_electrum_rpc_url: Url::from_str(DEFAULT_ELECTRUM_RPC_URL).unwrap(),
-                    bitcoin_target_block: DEFAULT_BITCOIN_CONFIRMATION_TARGET,
-                },
-            }
-        }
-
-        pub fn with_data_dir(mut self, data_dir: PathBuf) -> Self {
-            self.data_dir = data_dir;
-            self
-        }
-
-        pub fn with_debug(mut self) -> Self {
-            self.debug = true;
-            self
-        }
-
-        pub fn with_json(mut self) -> Self {
-            self.json = true;
-            self
-        }
-
-        pub fn into_boxed(self) -> Box<Self> {
-            Box::new(self)
->>>>>>> 20a27f1e
-        }
     }
 }