--- conflicted
+++ resolved
@@ -538,20 +538,10 @@
         );
 
         // since Uuid is random, copy before comparing requests
-<<<<<<< HEAD
-        if let Method::BuyXmr {
-            ref mut swap_id, ..
-        } = expected_request.cmd
-        {
-            *swap_id = match actual_request.cmd {
-                Method::BuyXmr { swap_id, .. } => swap_id,
-                _ => panic!("Not the Method we expected"),
-=======
         if let Method::BuyXmr { ref mut swap_id, .. } = expected_request.cmd {
             *swap_id = match actual_request.cmd {
                 Method::BuyXmr { swap_id, .. } => { swap_id },
                 _ => panic!("Not the Method we expected")
->>>>>>> 50f929ae
             }
         };
 
@@ -584,20 +574,10 @@
             _ => panic!("Couldn't parse result"),
         };
 
-<<<<<<< HEAD
-        if let Method::BuyXmr {
-            ref mut swap_id, ..
-        } = expected_request.cmd
-        {
-            *swap_id = match actual_request.cmd {
-                Method::BuyXmr { swap_id, .. } => swap_id,
-                _ => panic!("Not the Method we expected"),
-=======
         if let Method::BuyXmr { ref mut swap_id, .. } = expected_request.cmd {
             *swap_id = match actual_request.cmd {
                 Method::BuyXmr { swap_id, .. } => { swap_id },
                 _ => panic!("Not the Method we expected")
->>>>>>> 50f929ae
             }
         };
 
@@ -791,20 +771,10 @@
             _ => panic!("Couldn't parse result"),
         };
 
-<<<<<<< HEAD
-        if let Method::BuyXmr {
-            ref mut swap_id, ..
-        } = expected_request.cmd
-        {
-            *swap_id = match actual_request.cmd {
-                Method::BuyXmr { swap_id, .. } => swap_id,
-                _ => panic!("Not the Method we expected"),
-=======
         if let Method::BuyXmr { ref mut swap_id, .. } = expected_request.cmd {
             *swap_id = match actual_request.cmd {
                 Method::BuyXmr { swap_id, .. } => { swap_id },
                 _ => panic!("Not the Method we expected")
->>>>>>> 50f929ae
             }
         };
 
@@ -840,20 +810,10 @@
             _ => panic!("Couldn't parse result"),
         };
 
-<<<<<<< HEAD
-        if let Method::BuyXmr {
-            ref mut swap_id, ..
-        } = expected_request.cmd
-        {
-            *swap_id = match actual_request.cmd {
-                Method::BuyXmr { swap_id, .. } => swap_id,
-                _ => panic!("Not the Method we expected"),
-=======
         if let Method::BuyXmr { ref mut swap_id, .. } = expected_request.cmd {
             *swap_id = match actual_request.cmd {
                 Method::BuyXmr { swap_id, .. } => { swap_id },
                 _ => panic!("Not the Method we expected")
->>>>>>> 50f929ae
             }
         };
 
@@ -879,20 +839,10 @@
             Request::resume(),
         );
 
-<<<<<<< HEAD
-        if let Method::BuyXmr {
-            ref mut swap_id, ..
-        } = expected_request.cmd
-        {
-            *swap_id = match actual_request.cmd {
-                Method::BuyXmr { swap_id, .. } => swap_id,
-                _ => panic!("Not the Method we expected"),
-=======
         if let Method::BuyXmr { ref mut swap_id, .. } = expected_request.cmd {
             *swap_id = match actual_request.cmd {
                 Method::BuyXmr { swap_id, .. } => { swap_id },
                 _ => panic!("Not the Method we expected")
->>>>>>> 50f929ae
             }
         };
 
@@ -958,20 +908,10 @@
             _ => panic!("Couldn't parse result"),
         };
 
-<<<<<<< HEAD
-        if let Method::BuyXmr {
-            ref mut swap_id, ..
-        } = expected_request.cmd
-        {
-            *swap_id = match actual_request.cmd {
-                Method::BuyXmr { swap_id, .. } => swap_id,
-                _ => panic!("Not the Method we expected"),
-=======
         if let Method::BuyXmr { ref mut swap_id, .. } = expected_request.cmd {
             *swap_id = match actual_request.cmd {
                 Method::BuyXmr { swap_id, .. } => { swap_id },
                 _ => panic!("Not the Method we expected")
->>>>>>> 50f929ae
             }
         };
 
@@ -1005,20 +945,10 @@
             _ => panic!("Couldn't parse result"),
         };
 
-<<<<<<< HEAD
-        if let Method::BuyXmr {
-            ref mut swap_id, ..
-        } = expected_request.cmd
-        {
-            *swap_id = match actual_request.cmd {
-                Method::BuyXmr { swap_id, .. } => swap_id,
-                _ => panic!("Not the Method we expected"),
-=======
         if let Method::BuyXmr { ref mut swap_id, .. } = expected_request.cmd {
             *swap_id = match actual_request.cmd {
                 Method::BuyXmr { swap_id, .. } => { swap_id },
                 _ => panic!("Not the Method we expected")
->>>>>>> 50f929ae
             }
         };
 
@@ -1041,20 +971,10 @@
             _ => panic!("Couldn't parse result"),
         };
 
-<<<<<<< HEAD
-        if let Method::BuyXmr {
-            ref mut swap_id, ..
-        } = expected_request.cmd
-        {
-            *swap_id = match actual_request.cmd {
-                Method::BuyXmr { swap_id, .. } => swap_id,
-                _ => panic!("Not the Method we expected"),
-=======
         if let Method::BuyXmr { ref mut swap_id, .. } = expected_request.cmd {
             *swap_id = match actual_request.cmd {
                 Method::BuyXmr { swap_id, .. } => { swap_id },
                 _ => panic!("Not the Method we expected")
->>>>>>> 50f929ae
             }
         };
 
@@ -1113,20 +1033,10 @@
             _ => panic!("Couldn't parse result"),
         };
 
-<<<<<<< HEAD
-        if let Method::BuyXmr {
-            ref mut swap_id, ..
-        } = expected_request.cmd
-        {
-            *swap_id = match actual_request.cmd {
-                Method::BuyXmr { swap_id, .. } => swap_id,
-                _ => panic!("Not the Method we expected"),
-=======
         if let Method::BuyXmr { ref mut swap_id, .. } = expected_request.cmd {
             *swap_id = match actual_request.cmd {
                 Method::BuyXmr { swap_id, .. } => { swap_id },
                 _ => panic!("Not the Method we expected")
->>>>>>> 50f929ae
             }
         };
 
@@ -1160,20 +1070,10 @@
             _ => panic!("Couldn't parse result"),
         };
 
-<<<<<<< HEAD
-        if let Method::BuyXmr {
-            ref mut swap_id, ..
-        } = expected_request.cmd
-        {
-            *swap_id = match actual_request.cmd {
-                Method::BuyXmr { swap_id, .. } => swap_id,
-                _ => panic!("Not the Method we expected"),
-=======
         if let Method::BuyXmr { ref mut swap_id, .. } = expected_request.cmd {
             *swap_id = match actual_request.cmd {
                 Method::BuyXmr { swap_id, .. } => { swap_id },
                 _ => panic!("Not the Method we expected")
->>>>>>> 50f929ae
             }
         };
 
