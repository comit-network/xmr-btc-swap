--- conflicted
+++ resolved
@@ -785,14 +785,7 @@
 
         if !self.script_history.contains_key(&script) {
             self.script_history.insert(script.clone(), vec![]);
-<<<<<<< HEAD
-            self.update_state(true)?;
-        } else {
-            self.update_state(false)?;
-        }
-
-=======
-
+     
             // When we first subscribe to a script we want to immediately fetch its status
             // Otherwise we would have to wait for the next sync interval, which can take a minute
             // This would result in potentially inaccurate status updates until that next sync interval is hit
@@ -801,7 +794,6 @@
             self.update_state(false)?;
         }
 
->>>>>>> 2de492f2
         let history = self.script_history.entry(script).or_default();
 
         let history_of_tx = history
