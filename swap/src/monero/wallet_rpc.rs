--- conflicted
+++ resolved
@@ -46,47 +46,29 @@
 compile_error!("unsupported operating system");
 
 #[cfg(all(target_os = "macos", target_arch = "x86_64"))]
-<<<<<<< HEAD
 const DOWNLOAD_URL: &str = "https://downloads.getmonero.org/cli/monero-mac-x64-v0.18.3.1.tar.bz2";
+#[cfg(all(target_os = "macos", target_arch = "x86_64"))]
+const DOWNLOAD_HASH: &str = "7f8bd9364ef16482b418aa802a65be0e4cc660c794bb5d77b2d17bc84427883a";
 
 #[cfg(all(target_os = "macos", target_arch = "aarch64"))]
 const DOWNLOAD_URL: &str = "https://downloads.getmonero.org/cli/monero-mac-armv8-v0.18.3.1.tar.bz2";
+#[cfg(all(target_os = "macos", target_arch = "aarch64"))]
+const DOWNLOAD_HASH: &str = "915288b023cb5811e626e10052adc6ac5323dd283c5a25b91059b0fb86a21fb6";
 
 #[cfg(all(target_os = "linux", target_arch = "x86_64"))]
 const DOWNLOAD_URL: &str = "https://downloads.getmonero.org/cli/monero-linux-x64-v0.18.3.1.tar.bz2";
+#[cfg(all(target_os = "linux", target_arch = "x86_64"))]
+const DOWNLOAD_HASH: &str = "23af572fdfe3459b9ab97e2e9aa7e3c11021c955d6064b801a27d7e8c21ae09d";
 
 #[cfg(all(target_os = "linux", target_arch = "arm"))]
-const DOWNLOAD_URL: &str =
-    "https://downloads.getmonero.org/cli/monero-linux-armv7-v0.18.3.1.tar.bz2";
+const DOWNLOAD_URL: &str = "https://downloads.getmonero.org/cli/monero-linux-armv7-v0.18.3.1.tar.bz2";
+#[cfg(all(target_os = "linux", target_arch = "arm"))]
+const DOWNLOAD_HASH: &str = "2ea2c8898cbab88f49423f4f6c15f2a94046cb4bbe827493dd061edc0fd5f1ca";
 
 #[cfg(target_os = "windows")]
 const DOWNLOAD_URL: &str = "https://downloads.getmonero.org/cli/monero-win-x64-v0.18.3.1.zip";
-=======
-const DOWNLOAD_URL: &str = "https://downloads.getmonero.org/cli/monero-mac-x64-v0.18.1.2.tar.bz2";
-#[cfg(all(target_os = "macos", target_arch = "x86_64"))]
-const DOWNLOAD_HASH: &str = "ba1108c7a5e5efe15b6a628fb007c50f01c231f61137bba7427605286dbc6f01";
-
-#[cfg(all(target_os = "macos", target_arch = "aarch64"))]
-const DOWNLOAD_URL: &str = "https://downloads.getmonero.org/cli/monero-mac-armv8-v0.18.1.2.tar.bz2";
-#[cfg(all(target_os = "macos", target_arch = "aarch64"))]
-const DOWNLOAD_HASH: &str = "620b825c04f84845ed09de03b207a3230a34f74b30a8a07dde504a7d376ee4b9";
-
-#[cfg(all(target_os = "linux", target_arch = "x86_64"))]
-const DOWNLOAD_URL: &str = "https://downloads.getmonero.org/cli/monero-linux-x64-v0.18.1.2.tar.bz2";
-#[cfg(all(target_os = "linux", target_arch = "x86_64"))]
-const DOWNLOAD_HASH: &str = "7d51e7072351f65d0c7909e745827cfd3b00abe5e7c4cc4c104a3c9b526da07e";
-
-#[cfg(all(target_os = "linux", target_arch = "arm"))]
-const DOWNLOAD_URL: &str =
-    "https://downloads.getmonero.org/cli/monero-linux-armv7-v0.18.1.2.tar.bz2";
-#[cfg(all(target_os = "linux", target_arch = "arm"))]
-const DOWNLOAD_HASH: &str = "94ece435ed60f85904114643482c2b6716f74bf97040a7af237450574a9cf06d";
-
 #[cfg(target_os = "windows")]
-const DOWNLOAD_URL: &str = "https://downloads.getmonero.org/cli/monero-win-x64-v0.18.1.2.zip";
-#[cfg(target_os = "windows")]
-const DOWNLOAD_HASH: &str = "0a3d4d1af7e094c05352c31b2dafcc6ccbc80edc195ca9eaedc919c36accd05a";
->>>>>>> eb15f477
+const DOWNLOAD_HASH: &str = "35dcc4bee4caad3442659d37837e0119e4649a77f2e3b5e80dd6d9b8fc4fb6ad";
 
 #[cfg(any(target_os = "macos", target_os = "linux"))]
 const PACKED_FILE: &str = "monero-wallet-rpc";
@@ -297,14 +279,13 @@
                 file.write_all(&bytes).await?;
             }
 
-<<<<<<< HEAD
             tracing::info!(
                 progress="100%",
                 size=%content_length.big_byte(2),
                 download_url=DOWNLOAD_URL,
                 "Downloading monero-wallet-rpc",
             );
-=======
+
             let result = hasher.finalize();
             let result_hash = HEXLOWER.encode(result.as_ref());
             if result_hash != DOWNLOAD_HASH {
@@ -316,7 +297,6 @@
             } else {
                 tracing::debug!("Hashes match");
             }
->>>>>>> eb15f477
 
             file.flush().await?;
 
