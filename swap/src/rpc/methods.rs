--- conflicted
+++ resolved
@@ -51,11 +51,7 @@
         .unwrap();
 
     module
-<<<<<<< HEAD
-        .register_async_method("get_raw_states", |params, context| async move {
-=======
         .register_async_method("get_raw_history", |params, context| async move {
->>>>>>> a104c5aa
             execute_request(params, Method::GetRawStates, &context).await
         })
         .unwrap();
