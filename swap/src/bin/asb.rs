--- conflicted
+++ resolved
@@ -228,13 +228,9 @@
 
             event_loop.run().await;
         }
-<<<<<<< HEAD
         Command::History { only_unfinished } => {
-=======
-        Command::History => {
             let db = open_db(config.data.dir.join("sqlite"), AccessMode::ReadOnly).await?;
 
->>>>>>> c80bdb2d
             let mut table = Table::new();
             table.set_header(vec![
                 "SWAP ID",
