--- conflicted
+++ resolved
@@ -3,6 +3,8 @@
 version = "0.1.0"
 authors = ["CoBloX Team <team@coblox.tech>"]
 edition = "2018"
+
+# TODO: Check for stale dependencies, this looks like its a bit of a mess.
 
 [dependencies]
 anyhow = "1"
@@ -10,24 +12,12 @@
 bitcoin = { version = "0.23", features = ["rand", "serde"] }
 cross-curve-dleq = { git = "https://github.com/comit-network/cross-curve-dleq", rev = "1931c0436f259e1a1f53a4ec8acbbaaf614bd1e4", features = ["serde"] }
 curve25519-dalek = "2"
-<<<<<<< HEAD
 ecdsa_fun = { git = "https://github.com/LLFourn/secp256kfun", rev = "510d48ef6a2b19805f7f5c70c598e5b03f668e7a", features = ["libsecp_compat", "serde", "serialization"] }
 ed25519-dalek = { version = "1.0.0-pre.4", features = ["serde"] }# Cannot be 1 because they depend on curve25519-dalek version 3
 futures = "0.3"
 genawaiter = "0.99.1"
 miniscript = { version = "1", features = ["serde"] }
 monero = { version = "0.9", features = ["serde_support"] }
-rand = "0.7"
-serde = { version = "1", features = ["derive"] }
-sha2 = "0.9"
-thiserror = "1"
-tokio = { version = "0.2", features = ["time"] }
-=======
-ecdsa_fun = { git = "https://github.com/LLFourn/secp256kfun", rev = "510d48ef6a2b19805f7f5c70c598e5b03f668e7a", features = ["libsecp_compat"] }
-ed25519-dalek = "1.0.0-pre.4" # Cannot be 1 because they depend on curve25519-dalek version 3
-lazy_static = "1.4"
-miniscript = "1"
-monero = "0.9"
 rand = "0.7"
 reqwest = { version = "0.10", default-features = false, features = ["socks"] }
 serde = { version = "1", features = ["derive"] }
@@ -36,7 +26,6 @@
 thiserror = "1"
 tokio = { version = "0.2", default-features = false, features = ["blocking", "macros", "rt-core", "time", "rt-threaded"] }
 torut = { version = "0.1", optional = true }
->>>>>>> 0ffd6ba9
 tracing = "0.1"
 
 [dev-dependencies]
@@ -46,15 +35,12 @@
 futures = "0.3"
 hyper = "0.13"
 monero-harness = { path = "../monero-harness" }
-<<<<<<< HEAD
 reqwest = { version = "0.10", default-features = false }
 serde_cbor = "0.11"
 sled = "0.34"
-=======
 port_check = "0.1"
 spectral = "0.6"
 tempfile = "3"
->>>>>>> 0ffd6ba9
 testcontainers = "0.10"
 tracing = "0.1"
 tracing-subscriber = "0.2"
